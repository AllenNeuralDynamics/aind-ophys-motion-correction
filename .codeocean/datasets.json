--- conflicted
+++ resolved
@@ -2,13 +2,8 @@
 	"version": 1,
 	"attached_datasets": [
 		{
-<<<<<<< HEAD
 			"id": "4723332f-0a0c-4458-8f4f-c79cfd329062",
-			"mount": "single-plane-ophys_731015_2024-12-13_17-45-03"
-=======
-			"id": "7298851f-5bcf-4b65-b6cf-e0e9b5c1c172",
 			"mount": "multiplane-ophys_732777_2024-09-09_11-18-22"
->>>>>>> 9c6237ed
 		}
 	]
 }