{
	"version": 1,
	"attached_datasets": [
		{
<<<<<<< HEAD
			"id": "78dbd3b6-d6c2-4463-b12d-cc058a30ec40",
			"mount": "multiplane-ophys_738332_2024-07-31_10-52-24"
=======
			"id": "70dae0ae-1f5a-4016-9d08-1071e0e0b70c",
			"mount": "bergamo-test20241204"
>>>>>>> ecd29483
		}
	]
}<|MERGE_RESOLUTION|>--- conflicted
+++ resolved
@@ -2,13 +2,8 @@
 	"version": 1,
 	"attached_datasets": [
 		{
-<<<<<<< HEAD
-			"id": "78dbd3b6-d6c2-4463-b12d-cc058a30ec40",
-			"mount": "multiplane-ophys_738332_2024-07-31_10-52-24"
-=======
 			"id": "70dae0ae-1f5a-4016-9d08-1071e0e0b70c",
 			"mount": "bergamo-test20241204"
->>>>>>> ecd29483
 		}
 	]
 }