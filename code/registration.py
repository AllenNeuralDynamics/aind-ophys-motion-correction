--- conflicted
+++ resolved
@@ -38,6 +38,7 @@
 from suite2p.registration.rigid import (apply_masks, compute_masks, phasecorr,
                                         phasecorr_reference, shift_frame)
 
+
 mpl.use("Agg")
 
 
@@ -813,27 +814,15 @@
     current_dt = dt.now(tz=pytz.timezone("America/Los_Angeles"))
     return f"{current_dt.strftime('%Y-%m-%d')}_{current_dt.strftime('%H-%M-%S')}"
 
-<<<<<<< HEAD
 def make_output_directory(output_dir: str, experiment_id: str) -> str:
-=======
-
-def make_output_directory(output_dir: str, h5_file: str, plane: str = None) -> str:
->>>>>>> 6cfefa82
     """Creates the output directory if it does not exist
 
     Parameters
     ----------
     output_dir: str
         output directory
-<<<<<<< HEAD
     experiment_id: str
         experiment_id number
-=======
-    h5_file: str
-        h5 file path
-    plane: str
-        plane number
->>>>>>> 6cfefa82
 
     Returns
     -------
@@ -1122,7 +1111,6 @@
         )
 
 
-<<<<<<< HEAD
 def get_frame_rate_from_sync(sync_file, platform_data) -> float:
     """ Calculate frame rate from sync file
     Parameters
@@ -1155,8 +1143,6 @@
         raise ValueError(f"Frame rate no acquired, line labels: {sync_data.line_labels}")
     return frame_rate_hz
 
-=======
->>>>>>> 6cfefa82
 if __name__ == "__main__":  # pragma: nocover
     # Set the log level and name the logger
     logger = logging.getLogger('Suite2P motion correction')
@@ -1166,12 +1152,7 @@
     parser = argparse.ArgumentParser(description="Suite2P motion correction")
 
     parser.add_argument(
-<<<<<<< HEAD
         "-i", "--input-data", type=str, help="File or directory where h5 file is stored", default="../data/"
-=======
-        "-i", "--input-filename", type=str, help="Path to raw movie",
-        default="/data/Other_667826_2023-04-10_16-08-00/Other/ophys/planes/70/70um.h5"
->>>>>>> 6cfefa82
     )
     parser.add_argument(
         "-o", "--output-dir", type=str, help="Output directory", default="../results/"
@@ -1319,7 +1300,6 @@
         platform_data = json.load(j)
     sync_file = [i for i in session_dir.glob(platform_data['sync_file'])]
     output_dir = make_output_directory(args.output_dir, experiment_id)
-    print(f"~~~~~~~~~~~~~~~~~~~~~~~~~~{output_dir}")
     # try to get the framerate from the platform file else use sync file
     try:
         frame_rate_hz = platform_data["imaging_plane_groups"][0]["acquisition_framerate_Hz"]
@@ -1399,17 +1379,10 @@
     suite2p_args["h5py"] = h5_file
     suite2p_args["roidetect"] = False
     suite2p_args["do_registration"] = 1
-<<<<<<< HEAD
     suite2p_args["data_path"]=[] # TODO: remove this if not needed by suite2p
     suite2p_args["reg_tif"]= False # We save our own outputs here
     suite2p_args["nimg_init"]= 500 # Nb of images to compute reference. This value is a bit high. Suite2p has it at 300 normally
     suite2p_args["maxregshift"]= 0.2 # Max allowed registration shift as a fraction of frame max(width and height)
-=======
-    suite2p_args["data_path"] = []  # TODO: remove this if not needed by suite2p
-    suite2p_args["reg_tif"] = False  # We save our own outputs here
-    suite2p_args["nimg_init"] = 5000  # Nb of images to compute reference. This value is a bit high. Suite2p has it at 300 normally
-    suite2p_args["maxregshift"] = 0.2  # Max allowed registration shift as a fraction of frame max(width and height)
->>>>>>> 6cfefa82
 
     # These parameters are at the same value as suite2p default. This is just here
     # to make it clear we need those parameters to be at the same value as
@@ -1789,20 +1762,8 @@
     )
 
     # tile into 1 movie, raw on left, motion corrected on right
-<<<<<<< HEAD
     try:
         tiled_vids = np.block(processed_vids)
-=======
-    tiled_vids = np.block(processed_vids)
-
-    # make into a viewable artifact
-    playback_fps = args["preview_playback_factor"] \
-        / args["preview_frame_bin_seconds"]
-    encode_video(
-        tiled_vids, args["motion_correction_preview_output"], playback_fps
-    )
-    logger.info(f"wrote {args['motion_correction_preview_output']}")
->>>>>>> 6cfefa82
 
         # make into a viewable artifact
         playback_fps = args["preview_playback_factor"] \
