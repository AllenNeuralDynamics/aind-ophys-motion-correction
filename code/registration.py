--- conflicted
+++ resolved
@@ -346,13 +346,8 @@
     This function does not take any parameters.
 
     QCMetric is named 'registration_summary_metric.json' and is
-<<<<<<< HEAD
     saved to the same directory as *_registration_summary.png. 
     Ex: '/results/<unique_id>/motion_correction/'
-=======
-    saved to the same directory as *_registration_summary.png.
-    Ex: '/results/VISp_0/motion_correction/'
->>>>>>> 99041880
     """
 
     file_path = next(output_dir.rglob("*_registration_summary.png"))
@@ -392,13 +387,8 @@
     This function does not take any parameters.
 
     QCMetric is named 'fov_quality_metric.json' and is
-<<<<<<< HEAD
     saved to the same directory as *_maximum_projection.png. 
     Ex: '/results/<unique_id>/motion_correction/'
-=======
-    saved to the same directory as *_maximum_projection.png.
-    Ex: '/results/VISp_0/motion_correction/'
->>>>>>> 99041880
     """
 
     avg_projection_file_path = next(output_dir.rglob("*_average_projection.png"))
