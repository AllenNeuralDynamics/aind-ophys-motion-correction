import argparse
import copy
import json
import logging
import os
import shutil
import subprocess
import tempfile
import warnings
from datetime import datetime as dt
from functools import lru_cache, partial
from glob import glob
from itertools import product
from multiprocessing.pool import ThreadPool
from pathlib import Path
from time import time
from typing import Callable, List, Optional, Tuple, Union

import cv2
import h5py
import matplotlib as mpl
import numpy as np
import pandas as pd
import suite2p
from aind_data_schema.core.processing import (
    DataProcess,
    PipelineProcess,
    Processing,
    ProcessName,
)
from aind_ophys_utils.array_utils import normalize_array
from aind_ophys_utils.video_utils import downsample_h5_video, encode_video, downsample_array
from matplotlib import pyplot as plt  # noqa: E402
from PIL import Image
from ScanImageTiffReader import ScanImageTiffReader
from scipy.ndimage import median_filter
from scipy.stats import sigmaclip
from suite2p.registration.nonrigid import make_blocks
from suite2p.registration.register import pick_initial_reference, register_frames
from suite2p.registration.rigid import (
    apply_masks,
    compute_masks,
    phasecorr,
    phasecorr_reference,
    shift_frame,
)
from sync_dataset import Sync

mpl.use("Agg")


def is_S3(file_path: str):
    """Test if a file is in a S3 bucket
    Parameters
    ----------
    file_path : str
        Location of the file.
    """
    return "s3fs" in subprocess.check_output(
        "df " + file_path + "| sed -n '2 p'", shell=True, text=True
    )


def h5py_byteorder_name(h5py_file: h5py.File, h5py_key: str) -> Tuple[str, str]:
    """Get the byteorder and name of the dataset in the h5py file.

    Parameters
    ----------
    h5py_file : h5py.File
        h5py file object
    h5py_key : str
        key to the dataset

    Returns
    -------
    str
        byteorder of the dataset
    str
        name of the dataset
    """
    with h5py.File(h5py_file, "r") as f:
        byteorder = f[h5py_key].dtype.byteorder
        name = f[h5py_key].dtype.name
    return byteorder, name


def tiff_byteorder_name(tiff_file: Path) -> Tuple[str, str]:
    """Get the byteorder and name of the dataset in the tiff file.

    Parameters
    ----------
    tiff_file : Path
        Location of the tiff file

    Returns
    -------
    str
        byteorder of the dataset
    str
        name of the dataset
    """
    with ScanImageTiffReader(tiff_file) as reader:
        byteorder = reader.data().dtype.byteorder
        name = reader.data().dtype.name
    return byteorder, name


def h5py_to_numpy(
    h5py_file: str,
    h5py_key: str,
    trim_frames_start: int = 0,
    trim_frames_end: int = 0,
) -> np.ndarray:
    """Converts a h5py dataset to a numpy array

    Parameters
    ----------
    h5py_file: str
        h5py file path
    h5py_key : str
        key to the dataset
    trim_frames_start : int
        Number of frames to disregard from the start of the movie. Default 0.
    trim_frames_end : int
        Number of frames to disregard from the end of the movie. Default 0.
    Returns
    -------
    np.ndarray
        numpy array
    """
    with h5py.File(h5py_file, "r") as f:
        n_frames = f[h5py_key].shape[0]
        if trim_frames_start > 0 or trim_frames_end > 0:
            return f[h5py_key][trim_frames_start : n_frames - trim_frames_end]
        else:
            return f[h5py_key][:]

@lru_cache(maxsize=None)
def _tiff_to_numpy(tiff_file: Path) -> np.ndarray:
    with ScanImageTiffReader(tiff_file) as reader:
        return reader.data()

def tiff_to_numpy(
    tiff_list: List[Path], trim_frames_start: int = 0, trim_frames_end: int = 0
) -> np.ndarray:
    """
    Converts a list of TIFF files to a single numpy array, with optional frame trimming.

    Parameters
    ----------
    tiff_list : List[str]
        List of TIFF file paths to process
    trim_frames_start : int, optional
        Number of frames to remove from the start (default: 0)
    trim_frames_end : int, optional
        Number of frames to remove from the end (default: 0)

    Returns
    -------
    np.ndarray
        Combined array of all TIFF data with specified trimming

    Raises
    ------
    ValueError
        If trim values exceed total number of frames or are negative
    """
    if trim_frames_start < 0 or trim_frames_end < 0:
        raise ValueError("Trim values must be non-negative")

    def get_total_frames(tiff_files: List[Path]) -> int:
        """Calculate total number of frames across all TIFF files."""
        total = 0
        for tiff in tiff_files:
            with ScanImageTiffReader(tiff) as reader:
                total += reader.shape()[0]
        return total

    # Validate trim parameters
    total_frames = get_total_frames(tiff_list)
    if trim_frames_start + trim_frames_end >= total_frames:
        raise ValueError(
            f"Invalid trim values: start ({trim_frames_start}) + end ({trim_frames_end}) "
            f"must be less than total frames ({total_frames})"
        )

    # Initialize variables for frame counting
    processed_frames = 0
    arrays_to_stack = []

    for tiff_path in tiff_list:
        with ScanImageTiffReader(tiff_path) as reader:
            current_frames = reader.shape()[0]
        start_idx = max(0, trim_frames_start - processed_frames)
        end_idx = current_frames

        if processed_frames + current_frames > total_frames - trim_frames_end:
            end_idx = total_frames - trim_frames_end - processed_frames

        if start_idx < end_idx:  # Only process if there are frames to include
            data = np.array(_tiff_to_numpy(tiff_path)[start_idx:end_idx])
            arrays_to_stack.append(data)

        processed_frames += current_frames

        # Break if we've processed all needed frames
        if processed_frames >= total_frames - trim_frames_end:
            break

    # Stack all arrays along the appropriate axis
    if not arrays_to_stack:
        raise ValueError("No frames remained after trimming")

    return (
        np.concatenate(arrays_to_stack, axis=0)
        if len(arrays_to_stack) > 1
        else arrays_to_stack[0]
    )


def load_initial_frames(
    file_path: Union[str, list],
    h5py_key: str,
    n_frames: int,
    trim_frames_start: int = 0,
    trim_frames_end: int = 0,
) -> np.ndarray:
    """Load a subset of frames from the hdf5 data specified by file_path.

    Only loads frames between trim_frames_start and n_frames - trim_frames_end
    from the movie. If both are 0, load frames from the full movie.

    Parameters
    ----------
    file_path : str
        Location of the raw ophys, HDF5 data to load.
    h5py_key : str
        Name of the dataset to load from the HDF5 file.
    n_frames : int
        Number of frames to load from the input HDF5 data.

    Returns
    -------
    frames : array-like, (n_frames, nrows, ncols)
        Frames selected from the input raw data linearly spaced in index of the
        time axis. If n_frames > tot_frames, a number of frames equal to
        tot_frames is returned.
    """
    if isinstance(file_path, str):
        array = h5py_to_numpy(file_path, h5py_key, trim_frames_start, trim_frames_end)
    elif isinstance(file_path, list):
        array = tiff_to_numpy(file_path, trim_frames_start, trim_frames_end)
    else:
        raise ValueError("File type not supported")
    # Total number of frames in the movie.
    tot_frames = array.shape[0]
    requested_frames = np.linspace(
        0, tot_frames, 1 + min(n_frames, tot_frames), dtype=int
    )[:-1]
    frames = array[requested_frames]
    return frames


def compute_reference(
    input_frames: np.ndarray,
    niter: int,
    maxregshift: float,
    smooth_sigma: float,
    smooth_sigma_time: float,
    mask_slope_factor: float = 3,
) -> np.ndarray:
    """Computes a stacked reference image from the input frames.

    Modified version of Suite2P's compute_reference function with no updating
    of input frames. Picks initial reference then iteratively aligns frames to
    create reference. This code does not reproduce the pre-processing suite2p
    does to data from 1Photon scopes. As such, if processing 1Photon data, the
    user should use the suite2p reference image creation.

    Parameters
    ----------
    input_frames : array-like, (n_frames, nrows, ncols)
        Set of frames to create a reference from.
    niter : int
        Number of iterations to perform when creating the reference image.
    maxregshift : float
        Maximum shift allowed as a fraction of the image width or height, which
        ever is longer.
    smooth_sigma : float
        Width of the Gaussian used to smooth the phase correlation between the
        reference and the frame with which it is being registered.
    smooth_sigma_time : float
        Width of the Gaussian used to smooth between multiple frames by before
        phase correlation.
    mask_slope_factor : int
        Factor to multiply ``smooth_sigma`` by when creating masks for the
        reference image during suite2p phase correlation. These masks down
        weight edges of the image. The default used in suite2p, where this
        method is adapted from, is 3.

    Returns
    -------
    refImg : array-like, (nrows, ncols)
        Reference image created from the input data.
    """
    # Get the dtype of the input frames to properly cast the final reference
    # image as the same type.
    frames_dtype = input_frames.dtype
    # Get initial reference image from suite2p.
    frames = remove_extrema_frames(input_frames)
    ref_image = pick_initial_reference(frames)

    # Determine how much to pad our frames by before shifting to prevent
    # wraps.
    pad_y = int(np.ceil(maxregshift * ref_image.shape[0]))
    pad_x = int(np.ceil(maxregshift * ref_image.shape[1]))

    for idx in range(niter):
        # Compute the number of frames to select in creating the reference
        # image. At most we select half to the input frames.
        nmax = int(frames.shape[0] * (1.0 + idx) / (2 * niter))

        # rigid Suite2P phase registration.
        ymax, xmax, cmax = phasecorr(
            data=apply_masks(
                frames,
                *compute_masks(
                    refImg=ref_image,
                    maskSlope=mask_slope_factor * smooth_sigma,
                ),
            ),
            cfRefImg=phasecorr_reference(
                refImg=ref_image,
                smooth_sigma=smooth_sigma,
            ),
            maxregshift=maxregshift,
            smooth_sigma_time=smooth_sigma_time,
        )

        # Find the indexes of the frames that are the most correlated and
        # select the first nmax.
        isort = np.argsort(-cmax)[:nmax]

        # Copy the most correlated frames so we don't shift the original data.
        # We pad this data to prevent wraps from showing up in the reference
        # image. We pad with NaN values to enable us to use nanmean and only
        # average those pixels that contain data in the average.
        max_corr_frames = np.pad(
            array=frames[isort].astype(float),
            pad_width=((0, 0), (pad_y, pad_y), (pad_x, pad_x)),
            constant_values=np.nan,
        )
        max_corr_xmax = xmax[isort]
        max_corr_ymax = ymax[isort]
        # Apply shift to the copy of the frames.
        for frame, dy, dx in zip(max_corr_frames, max_corr_ymax, max_corr_xmax):
            frame[:] = shift_frame(frame=frame, dy=dy, dx=dx)

        # Create a new reference image from the highest correlated data.
        with warnings.catch_warnings():
            # Assuming the motion correction went well, there should be a lot
            # of empty values in the padded area around the frames. We suppress
            # warnings for these "Empty Slices" as they are expected.
            warnings.filterwarnings("ignore", "Mean of empty slice")
            ref_image = np.nanmean(max_corr_frames, axis=0)
        # Shift reference image to position of mean shifts to remove any bulk
        # displacement.
        ref_image = shift_frame(
            frame=ref_image,
            dy=int(np.round(-max_corr_ymax.mean())),
            dx=int(np.round(-max_corr_xmax.mean())),
        )
        # Clip the reference image back down to the original size and remove
        # any NaNs remaining. Throw warning if a NaN is found.
        ref_image = ref_image[pad_y:-pad_y, pad_x:-pad_x]
        if np.any(np.isnan(ref_image)):
            # NaNs can sometimes be left over from the image padding during the
            # first few iterations before the reference image has converged.
            # If there are still NaNs left after the final iteration, we
            # throw the following warning.
            if idx + 1 == niter:
                logging.warning(
                    f"Warning: {np.isnan(ref_image).sum()} NaN pixels were "
                    "found in the reference image on the final iteration. "
                    "Likely the image quality is low and shifting frames "
                    "failed. Setting NaN values to the image mean."
                )
            ref_image = np.nan_to_num(ref_image, nan=np.nanmean(ref_image), copy=False)
        ref_image = ref_image.astype(frames_dtype)

    return ref_image


def remove_extrema_frames(input_frames: np.ndarray, n_sigma: float = 3) -> np.ndarray:
    """Remove frames with extremum mean values from the frames used in
    reference image processing/creation.

    Likely these are empty frames of pure noise or very high intensity frames
    relative to mean.

    Parameters
    ----------
    input_frames : numpy.ndarray, (N, M, K)
        Set of frames to trim.
    n_sigma : float, optional
        Number of standard deviations to above which to clip. Default is 3
        which was found to remove all empty frames while preserving most
        frames.

    Returns
    -------
    trimmed_frames : numpy.ndarray, (N, M, K)
        Set of frames with the extremum frames removed.
    """
    frame_means = np.mean(input_frames, axis=(1, 2))
    _, low_cut, high_cut = sigmaclip(frame_means, low=n_sigma, high=n_sigma)
    trimmed_frames = input_frames[
        np.logical_and(frame_means > low_cut, frame_means < high_cut)
    ]
    return trimmed_frames


def optimize_motion_parameters(
    initial_frames: np.ndarray,
    smooth_sigmas: np.array,
    smooth_sigma_times: np.array,
    suite2p_args: dict,
    trim_frames_start: int = 0,
    trim_frames_end: int = 0,
    n_batches: int = 20,
    logger: Optional[Callable] = None,
) -> dict:
    """Loop over a range of parameters and select the best set from the
    max acutance of the final, average image.

    Parameters
    ----------
    initial_frames : numpy.ndarray, (N, M, K)
        Smaller subset of frames to create a reference image from.
    smooth_sigmas : numpy.ndarray, (N,)
        Array of suite2p smooth sigma values to attempt. Number of iterations
        will be len(`smooth_sigmas`) * len(`smooth_sigma_times`).
    smooth_sigma_times : numpy.ndarray, (N,)
        Array of suite2p smooth sigma time values to attempt. Number of
        iterations will be len(`smooth_sigmas`) * len(`smooth_sigma_times`).
    suite2p_args : dict
        A dictionary of suite2p configs containing at minimum:

        ``"h5py"``
            HDF5 file containing to the movie to motion correct.
        ``"h5py_key"``
            Name of the dataset where the movie to be motion corrected is
            stored.
        ``"maxregshift"``
            Maximum shift allowed as a fraction of the image dimensions.
    trim_frames_start : int, optional
        Number of frames to disregard from the start of the movie. Default 0.
    trim_frames_start : int, optional
        Number of frames to disregard from the end of the movie. Default 0.
    n_batches : int
        Number of batches to load. Processing a large number of frames at once
        will likely result in running out of memory, hence processing in
        batches. Total returned size isn_batches * suit2p_args['batch_size'].
    logger : Optional[Callable]
        Function to print to stdout or a log.

    Returns
    -------
    best_result : dict
        A dict containing the final results of the search:

        ``ave_image``
            Image created with the settings yielding the highest image acutance
            (numpy.ndarray, (N, M))
        ``ref_image``
            Reference Image created with the settings yielding the highest
            image acutance (numpy.ndarray, (N, M))
        ``acutance``
            Acutance of ``best_image``. (float)
        ``smooth_sigma``
            Value of ``smooth_sigma`` found to yield the best acutance (float).
        ``smooth_sigma_time``
            Value of ``smooth_sigma_time`` found to yield the best acutance
            (float).
    """
    best_results = {
        "acutance": 1e-16,
        "ave_image": np.array([]),
        "ref_image": np.array([]),
        "smooth_sigma": -1,
        "smooth_sigma_time": -1,
    }
    logger("Starting search for best smoothing parameters...")
    sub_frames = load_representative_sub_frames(
        suite2p_args["h5py"],
        suite2p_args["h5py_key"],
        trim_frames_start,
        trim_frames_end,
        n_batches=n_batches,
        batch_size=suite2p_args["batch_size"],
    )
    start_time = time()
    for param_spatial, param_time in product(smooth_sigmas, smooth_sigma_times):
        current_args = suite2p_parser.copy()
        current_args["smooth_sigma"] = param_spatial
        current_args["smooth_sigma_time"] = param_time

        if logger:
            logger(
                f'\tTrying: smooth_sigma={current_args["smooth_sigma"]}, '
                f'smooth_sigma_time={current_args["smooth_sigma_time"]}'
            )

        ref_image = compute_reference(
            initial_frames,
            8,
            current_args["maxregshift"],
            current_args["smooth_sigma"],
            current_args["smooth_sigma_time"],
        )
        image_results = create_ave_image(
            ref_image,
            sub_frames.copy(),
            current_args,
            batch_size=suite2p_args["batch_size"],
        )
        ave_image = image_results["ave_image"]
        # Compute the acutance ignoring the motion border. Sharp motion
        # borders can potentially get rewarded with high acutance.
        current_acu = compute_acutance(
            ave_image,
            image_results["min_y"],
            image_results["max_y"],
            image_results["min_x"],
            image_results["max_x"],
        )

        if current_acu > best_results["acutance"]:
            best_results["acutance"] = current_acu
            best_results["ave_image"] = ave_image
            best_results["ref_image"] = ref_image
            best_results["smooth_sigma"] = current_args["smooth_sigma"]
            best_results["smooth_sigma_time"] = current_args["smooth_sigma_time"]
        if logger:
            logger(f"\t\tResulting acutance={current_acu:.4f}")
    if logger:
        logger(
            f"Found best motion parameters in {time() - start_time:.0f} "
            f'seconds, with image acutance={best_results["acutance"]:.4f}, '
            f'for parameters: smooth_sigma={best_results["smooth_sigma"]}, '
            f'smooth_sigma_time={best_results["smooth_sigma_time"]}'
        )
    return best_results


def load_representative_sub_frames(
    h5py_name,
    h5py_key,
    trim_frames_start: int = 0,
    trim_frames_end: int = 0,
    n_batches: int = 20,
    batch_size: int = 500,
):
    """Load a subset of frames spanning the full movie.

    Parameters
    ----------
    h5py_name : str
        Path to the h5 file to load frames from.
    h5py_key : str
        Name of the h5 dataset containing the movie.
    trim_frames_start : int, optional
        Number of frames to disregard from the start of the movie. Default 0.
    trim_frames_start : int, optional
        Number of frames to disregard from the end of the movie. Default 0.
    n_batches : int
        Number of batches to load. Total returned size is
        n_batches * batch_size.
    batch_size : int, optional
        Number of frames to process at once. Total returned size is
        n_batches * batch_size.

    Returns
    -------
    """
    output_frames = []
    frame_fracts = np.arange(0, 1, 1 / n_batches)
    with h5py.File(h5py_name, "r") as h5_file:
        dataset = h5_file[h5py_key]
        total_frames = dataset.shape[0] - trim_frames_start - trim_frames_end
        if total_frames < n_batches * batch_size:
            return dataset[:]
        for percent_start in frame_fracts:
            frame_start = int(percent_start * total_frames + trim_frames_start)
            output_frames.append(dataset[frame_start : frame_start + batch_size])
    return np.concatenate(output_frames)


def create_ave_image(
    ref_image: np.ndarray,
    input_frames: np.ndarray,
    suite2p_args: dict,
    batch_size: int = 500,
) -> dict:
    """Run suite2p image motion correction over a full movie.

    Parameters
    ----------
    ref_image : numpy.ndarray, (N, M)
        Reference image to correlate with movie frames.
    input_frames : numpy.ndarray, (L, N, M)
        Frames to motion correct and compute average image/acutance of.
    suite2p_args : dict
        Dictionary of suite2p args containing:

        ``"h5py"``
            HDF5 file containing to the movie to motion correct.
        ``"h5py_key"``
            Name of the dataset where the movie to be motion corrected is
            stored.
        ``"maxregshift"``
            Maximum shift allowed as a fraction of the image dimensions.
        ``"smooth_sigma"``
            Spatial Gaussian smoothing parameter used by suite2p to smooth
            frames before correlation. (float).
        ``"smooth_sigma_time"``
            Time Gaussian smoothing of frames to apply before correlation.
            (float).
    batch_size : int, optional
        Number of frames to process at once.

    Returns
    -------
    ave_image_dict : dict
        A dict containing the average image and motion border values:

        ``ave_image``
            Image created with the settings yielding the highest image acutance
            (numpy.ndarray, (N, M))
        ``min_y``
            Minimum y allowed value in image array. Below this is motion
            border.
        ``max_y``
            Maximum y allowed value in image array. Above this is motion
            border.
        ``min_x``
            Minimum x allowed value in image array. Below this is motion
            border.
        ``max_x``
            Maximum x allowed value in image array. Above this is motion
            border.
    """
    ave_frame = np.zeros((ref_image.shape[0], ref_image.shape[1]))
    min_y = 0
    max_y = 0
    min_x = 0
    max_x = 0
    tot_frames = input_frames.shape[0]
    add_modify_required_parameters(suite2p_args)
    for start_idx in np.arange(0, tot_frames, batch_size):
        end_idx = start_idx + batch_size
        if end_idx > tot_frames:
            end_idx = tot_frames
        frames = input_frames[start_idx:end_idx]
        frames, dy, dx, _, _, _, _ = register_frames(
            refAndMasks=ref_image, frames=frames, ops=suite2p_args
        )
        min_y = min(min_y, dy.min())
        max_y = max(max_y, dy.max())
        min_x = min(min_x, dx.min())
        max_x = max(max_x, dx.max())
        ave_frame += frames.sum(axis=0) / tot_frames

    return {
        "ave_image": ave_frame,
        "min_y": int(np.fabs(min_y)),
        "max_y": int(max_y),
        "min_x": int(np.fabs(min_x)),
        "max_x": int(max_x),
    }


def add_modify_required_parameters(suite2p_args: dict):
    """Check that minimum parameters needed by suite2p registration are
    available. If not add them to the suite2p_args dict.

    Additionally, make sure that nonrigid is set to false as are gridsearch
    of parameters above is not setup to use nonrigid.

    Parameters
    ----------
    suite2p_args : dict
        Suite2p ops dictionary with potentially missing values.
    """
    if suite2p_parser.get("1Preg") is None:
        suite2p_args["1Preg"] = False
    if suite2p_parser.get("bidiphase") is None:
        suite2p_args["bidiphase"] = False
    if suite2p_parser.get("nonrigid") is None:
        suite2p_args["nonrigid"] = False
    if suite2p_parser.get("norm_frames") is None:
        suite2p_args["norm_frames"] = True
    # Don't use nonrigid for parameter search.
    suite2p_args["nonrigid"] = False


def compute_acutance(
    image: np.ndarray,
    min_cut_y: int = 0,
    max_cut_y: int = 0,
    min_cut_x: int = 0,
    max_cut_x: int = 0,
) -> float:
    """Compute the acutance (sharpness) of an image.

    Parameters
    ----------
    image : numpy.ndarray, (N, M)
        Image to compute acutance of.
    min_cut_y : int
        Number of pixels to cut from the beginning of the y axis.
    max_cut_y : int
        Number of pixels to cut from the end of the y axis.
    min_cut_x : int
        Number of pixels to cut from the beginning of the x axis.
    max_cut_x : int
        Number of pixels to cut from the end of the x axis.

    Returns
    -------
    acutance : float
        Acutance of the image.
    """
    im_max_y, im_max_x = image.shape

    cut_image = image[min_cut_y : im_max_y - max_cut_y, min_cut_x : im_max_x - max_cut_x]
    grady, gradx = np.gradient(cut_image)
    return (grady**2 + gradx**2).mean()


def check_and_warn_on_datatype(
    filepath: Path, logger: Callable, filetype: str = "h5", h5py_key: str = ""
):
    """Suite2p assumes int16 types throughout code. Check that the input
    data is type int16 else throw a warning.

    Parameters
    ----------
    filepath : Path
        Path to the HDF5 containing the data.
    logger : Callable
        Logger to output logger warning to.
    filetype : str
        Type of file to check. Default is "h5".
    h5py_key : str
        Name of the dataset to check. Default is "".

    """
    if filetype == "h5":
        byteorder, name = h5py_byteorder_name(filepath, h5py_key)
    elif filetype == "tiff":
        byteorder, name = tiff_byteorder_name(filepath)
    else:
        raise ValueError("File type not supported")
    if byteorder == ">":
        logger(
            "Data byteorder is big-endian which may cause issues in "
            "suite2p. This may result in a crash or unexpected "
            "results."
        )
    if name != "int16":
        logger(
            f"Data type is {name} and not int16. Suite2p "
            "assumes int16 data as input and throughout codebase. "
            "Non-int16 data may result in unexpected results or "
            "crashes."
        )


def _mean_of_batch(i, array):
     return array[i : i + 1000].mean(axis=(1, 2))


def find_movie_start_end_empty_frames(
    filepath: Union[str , list[str]],
    h5py_key: str = "",
    n_sigma: float = 5,
    logger: Optional[Callable] = None,
    n_jobs: Optional[int] = None,
) -> Tuple[int, int]:
    """Load a movie from HDF5 and find frames at the start and end of the
    movie that are empty or pure noise and 5 sigma discrepant from the
    average frame.

    If a non-contiguous set of frames is found, the code will return 0 for
    that half of the movie and throw a warning about the quality of the data.

    Parameters
    ----------
    filepath : str | list[str]
        File path to HDF5 file or the list of TIFFS to process
    h5py_key : str
        Name of the dataset to load from the HDF5 file. Default is ""
    n_sigma : float
        Number of standard deviations beyond which a frame is considered an
        outlier and "empty".
    logger : Optional[Callable]
        Function to print warning messages to.
    n_jobs: Optional[int]
        The number of jobs to run in parallel.

    Returns
    -------
    trim_frames : Tuple[int, int]
        Tuple of the number of frames to cut from the start and end of the
        movie as (n_trim_start, n_trim_end).
    """

    if isinstance(filepath, str):
        array = h5py_to_numpy(filepath, h5py_key)
    elif isinstance(filepath, list):
        array = tiff_to_numpy(filepath)
    else:
        raise ValueError("File type not supported")
    # Find the midpoint of the movie.
<<<<<<< HEAD
    with h5py.File(h5py_name, "r") as f:
        n_frames = f[h5py_key].shape[0]
        midpoint = n_frames // 2
        # We discover empty or extrema frames by comparing the mean of each frames
        # to the mean of the full movie.
        if n_jobs == 1 or n_frames < 2000:
            means = f[h5py_key][:].mean(axis=(1, 2))
        else:
            means = np.concatenate(
                ThreadPool(n_jobs).starmap(
                    _mean_of_batch,
                    product(range(0, n_frames, 1000), [h5py_name], [h5py_key]),
                )
=======
    n_frames = array.shape[0]
    midpoint = n_frames // 2
    # We discover empty or extrema frames by comparing the mean of each frames
    # to the mean of the full movie.
    if n_jobs == 1 or n_frames < 2000:
        means = array[:].mean(axis=(1, 2))
    else:
        means = np.concatenate(
            Pool(n_jobs).starmap(
                _mean_of_batch,
                product(range(0, n_frames, 1000), [array]),
>>>>>>> 82b41698
            )
        )
    mean_of_frames = means.mean()

    # Compute a robust standard deviation that is not sensitive to the
    # outliers we are attempting to find.
    quart_low, quart_high = np.percentile(means, [25, 75])
    # Convert the inner quartile range to an estimate of the standard deviation
    # 0.6745 is the converting factor between the inner quartile and a
    # traditional standard deviation.
    std_est = (quart_high - quart_low) / (2 * 0.6745)

    # Get the indexes of the frames that are found to be n_sigma deviating.
    start_idxs = np.sort(
        np.argwhere(means[:midpoint] < mean_of_frames - n_sigma * std_est)
    ).flatten()
    end_idxs = (
        np.sort(
            np.argwhere(means[midpoint:] < mean_of_frames - n_sigma * std_est)
        ).flatten()
        + midpoint
    )

    # Get the total number of these frames.
    lowside = len(start_idxs)
    highside = len(end_idxs)

    # Check to make sure that the indexes found were only from the start/end
    # of the movie. If not, throw a warning and reset the number of frames
    # found to zero.
    if not np.array_equal(start_idxs, np.arange(0, lowside, dtype=start_idxs.dtype)):
        lowside = 0
        if logger is not None:
            logger(
                f"{n_sigma} sigma discrepant frames found outside the "
                "beginning of the movie. Please inspect the movie for data "
                "quality. Not trimming frames from the movie beginning."
            )
    if not np.array_equal(
        end_idxs,
        np.arange(n_frames - highside, n_frames, dtype=end_idxs.dtype),
    ):
        highside = 0
        if logger is not None:
            logger(
                f"{n_sigma} sigma discrepant frames found outside the end "
                "of the movie. Please inspect the movie for data quality. "
                "Not trimming frames from the movie end."
            )

    return (lowside, highside)


def reset_frame_shift(
    frames: np.ndarray,
    dy_array: np.ndarray,
    dx_array: np.ndarray,
    trim_frames_start: int,
    trim_frames_end: int,
):
    """Reset the frames of a movie and their shifts.

    Shifts the frame back to its original location and resets the shifts for
    those frames to (0, 0). Frames, dy_array, and dx_array are edited in
    place.

    Parameters
    ----------
    frames : numpy.ndarray, (N, M, K)
        Full movie to reset frames in.
    dy_array : numpy.ndarray, (N,)
        Array of shifts in the y direction for each frame of the movie.
    dx_array : numpy.ndarray, (N,)
        Array of shifts in the x direction for each frame of the movie.
    trim_frames_start : int
        Number of frames at the start of the movie that were identified as
        empty or pure noise.
    trim_frames_end : int
        Number of frames at the end of the movie that were identified as
        empty or pure noise.
    """
    for idx in range(trim_frames_start):
        dy = -dy_array[idx]
        dx = -dx_array[idx]
        frames[idx] = shift_frame(frames[idx], dy, dx)
        dy_array[idx] = 0
        dx_array[idx] = 0

    for idx in range(frames.shape[0] - trim_frames_end, frames.shape[0]):
        dy = -dy_array[idx]
        dx = -dx_array[idx]
        frames[idx] = shift_frame(frames[idx], dy, dx)
        dy_array[idx] = 0
        dx_array[idx] = 0


def projection_process(data: np.ndarray, projection: str = "max") -> np.ndarray:
    """

    Parameters
    ----------
    data: np.ndarray
        nframes x nrows x ncols, uint16
    projection: str
        "max" or "avg"

    Returns
    -------
    proj: np.ndarray
        nrows x ncols, uint8

    """
    if projection == "max":
        proj = np.max(data, axis=0)
    elif projection == "avg":
        proj = np.mean(data, axis=0)
    else:
        raise ValueError('projection can be "max" or "avg" not ' f"{projection}")
    return normalize_array(proj)


def identify_and_clip_outliers(
    data: np.ndarray, med_filter_size: int, thresh: int
) -> Tuple[np.ndarray, np.ndarray]:
    """given data, identify the indices of outliers
    based on median filter detrending, and a threshold

    Parameters
    ----------
    data: np.ndarray
        1D array of samples
    med_filter_size: int
        the number of samples for 'size' in
        scipy.ndimage.filters.median_filter
    thresh: int
        multipled by the noise estimate to establish a threshold, above
        which, samples will be marked as outliers.

    Returns
    -------
    data: np.ndarry
        1D array of samples, clipped to threshold around median-filtered data
    indices: np.ndarray
        the indices where clipping took place

    """
    data_filtered = median_filter(data, med_filter_size, mode="nearest")
    detrended = data - data_filtered
    indices = np.argwhere(np.abs(detrended) > thresh).flatten()
    data[indices] = np.clip(
        data[indices], data_filtered[indices] - thresh, data_filtered[indices] + thresh
    )
    return data, indices


def make_output_directory(output_dir: Path, experiment_id: str) -> str:
    """Creates the output directory if it does not exist

    Parameters
    ----------
    output_dir: Path
        output directory
    experiment_id: str
        experiment_id number

    Returns
    -------
    output_dir: Path
        output directory
    """
    output_dir = output_dir / experiment_id / "motion_correction"
    output_dir.mkdir(parents=True, exist_ok=True)
    return output_dir


def get_frame_rate_platform_json(input_dir: str) -> float:
    """Get the frame rate from the platform json file.
    Platform json will need to get copied to each data directory throughout the pipeline

    Parameters
    ----------
    input_dir: str
        directory where file is located

    Returns
    -------
    frame_rate: float
        frame rate
    """
    try:
        try:
            platform_directory = os.path.dirname(os.path.dirname(input_dir))
            platform_json = glob.glob(f"{platform_directory}/*platform.json")
        except IndexError:
            raise IndexError
        with open(platform_json) as f:
            data = json.load(f)
        frame_rate = data["imaging_plane_groups"][0]["acquisition_framerate_Hz"]
        return frame_rate
    except IndexError as exc:
        raise Exception(f"Error: {exc}")


def write_output_metadata(
    metadata: dict,
    raw_movie: Union[str, list],
    motion_corrected_movie: Union[str, Path],
    output_dir: Union[str, Path],
) -> None:
    """Writes output metadata to plane processing.json

    Parameters
    ----------
    metadata: dict
        parameters from suite2p motion correction
    raw_movie: str
        path to raw movies
    motion_corrected_movie: str
        path to motion corrected movies
    """
    if isinstance(raw_movie, Path):
        raw_movie = str(raw_movie)
    elif isinstance(raw_movie, list):
        raw_movie = " ".join(raw_movie)
    processing = Processing(
        processing_pipeline=PipelineProcess(
            processor_full_name="Multplane Ophys Processing Pipeline",
            pipeline_url=os.getenv("PIPELINE_URL", ""),
            pipeline_version=os.getenv("PIPELINE_VERSION", ""),
            data_processes=[
                DataProcess(
                    name=ProcessName.VIDEO_MOTION_CORRECTION,
                    software_version=os.getenv("VERSION", ""),
                    start_date_time=dt.now(),  # TODO: Add actual dt
                    end_date_time=dt.now(),  # TODO: Add actual dt
                    input_location=str(raw_movie),
                    output_location=str(motion_corrected_movie),
                    code_url=(
                        "https://github.com/AllenNeuralDynamics/"
                        "aind-ophys-motion-correction/tree/main/code"
                    ),
                    parameters=metadata,
                )
            ],
        )
    )
    if isinstance(output_dir, str):
        output_dir = Path(output_dir)
    print(f"~~~~~~~~~~~~~~Writing output: {output_dir}")
    processing.write_standard_file(output_directory=output_dir)


def check_trim_frames(data):
    """Make sure that if the user sets auto_remove_empty_frames
    and timing frames is already requested, raise an error.
    """
    if data["auto_remove_empty_frames"] and (
        data["trim_frames_start"] > 0 or data["trim_frames_end"] > 0
    ):
        msg = (
            "Requested auto_remove_empty_frames but "
            "trim_frames_start > 0 or trim_frames_end > 0. Please "
            "either request auto_remove_empty_frames or manually set "
            "trim_frames_start/trim_frames_end if number of frames to "
            "trim is known."
        )
        raise ValueError(msg)
    return data


def make_png(
    max_proj_path: Path, avg_proj_path: Path, summary_df: pd.DataFrame, dst_path: Path
):
    """ """
    xo = np.abs(summary_df["x"]).max()
    yo = np.abs(summary_df["y"]).max()

    fig = plt.figure(figsize=(16, 10))
    gs = fig.add_gridspec(4, 4)
    mx_ax = fig.add_subplot(gs[0:2, 0:2])
    av_ax = fig.add_subplot(gs[0:2, 2:4])
    xyax = fig.add_subplot(gs[2, :])
    corrax = fig.add_subplot(gs[3, :])

    for ax, im_path in zip([mx_ax, av_ax], [max_proj_path, avg_proj_path]):
        with Image.open(im_path) as im:
            ax.imshow(im, cmap="gray")
            sz = im.size
        ax.axvline(xo, color="r", linestyle="--")
        ax.axvline(sz[0] - xo, color="r", linestyle="--")
        ax.axhline(yo, color="g", linestyle="--")
        ax.axhline(sz[1] - yo, color="g", linestyle="--")
        ax.set_title(f"{im_path.parent}\n{im_path.name}", fontsize=8)

    xyax.plot(summary_df["x"], linewidth=0.5, color="r", label="xoff")
    xyax.axhline(xo, color="r", linestyle="--")
    xyax.axhline(-xo, color="r", linestyle="--")
    xyax.plot(summary_df["y"], color="g", linewidth=0.5, alpha=0.5, label="yoff")
    xyax.axhline(yo, color="g", linestyle="--")
    xyax.axhline(-yo, color="g", linestyle="--")
    xyax.legend(loc=0)
    xyax.set_ylabel("correction offset [pixels]")

    corrax.plot(summary_df["correlation"], color="k", linewidth=0.5, label="corrXY")
    corrax.set_xlabel("frame index")
    corrax.set_ylabel("correlation peak value")
    corrax.legend(loc=0)
    fig.tight_layout()
    fig.savefig(dst_path)

    return dst_path


def make_nonrigid_png(
    output_path: Path, avg_proj_path: Path, summary_df: pd.DataFrame, dst_path: Path
):
    """ """
    nonrigid_y = np.array(list(map(eval, summary_df["nonrigid_y"])), dtype=np.float32)
    nonrigid_x = np.array(list(map(eval, summary_df["nonrigid_x"])), dtype=np.float32)
    nonrigid_corr = np.array(
        list(map(eval, summary_df["nonrigid_corr"])), dtype=np.float32
    )
    ops = json.loads(h5py.File(output_path)["metadata"][()].decode())["suite2p_args"]
    with Image.open(avg_proj_path) as im:
        Ly, Lx = im.size
    yblock, xblock = make_blocks(Ly=Ly, Lx=Lx, block_size=ops["block_size"])[:2]
    nblocks = len(xblock)

    fig = plt.figure(figsize=(22, 3 * nblocks))
    gs = fig.add_gridspec(25 * nblocks, 6)
    for i in range(nblocks):
        av_ax = fig.add_subplot(gs[25 * i : 25 * i + 20, 0])
        xyax = fig.add_subplot(gs[25 * i : 25 * i + 10, 1:])
        corrax = fig.add_subplot(gs[25 * i + 10 : 25 * i + 20, 1:])

        with Image.open(avg_proj_path) as im:
            av_ax.imshow(im, cmap="gray")
            sz = im.size
            av_ax.set_ylim(0, sz[0])
            av_ax.set_xlim(0, sz[1])
        for x in xblock[i]:
            av_ax.vlines(x, *yblock[i], color="r", linestyle="--")
        for y in yblock[i]:
            av_ax.hlines(y, *xblock[i], color="g", linestyle="--")

        xyax.plot(nonrigid_x[:, i], linewidth=0.5, color="r", label="xoff")
        xyax.plot(nonrigid_y[:, i], color="g", linewidth=0.5, alpha=0.5, label="yoff")
        if i == 0:
            xyax.legend(loc=0)
        xyax.set_xticks([])
        xyax.set_xlim(0, nonrigid_x.shape[0])
        xyax.set_ylabel("offset [pixels]")

        corrax.plot(nonrigid_corr[:, i], color="k", linewidth=0.5, label="corrXY")
        corrax.set_xlim(0, nonrigid_x.shape[0])
        corrax.set_xlabel("frame index")
        corrax.set_ylabel("correlation")
        if i == 0:
            corrax.legend(loc=0)
    fig.savefig(dst_path, bbox_inches="tight")

    return dst_path


def downsample_normalize(
    movie_path: Union[Path, np.array],
    frame_rate: float,
    bin_size: float,
    lower_quantile: float,
    upper_quantile: float,
) -> np.ndarray:
    """reads in a movie (nframes x nrows x ncols), downsamples,
    creates an average projection, and normalizes according to
    quantiles in that projection.

    Parameters
    ----------
    movie_path: Union[Path, np.array]
        path to an h5 file, containing an (nframes x nrows x ncol) dataset
        named 'data' or a numpy array.
    frame_rate: float
        frame rate of the movie specified by 'movie_path'
    bin_size: float
        desired duration in seconds of a downsampled bin, i.e. the reciprocal
        of the desired downsampled frame rate.
    lower_quantile: float
        arg supplied to `np.quantile()` to determine lower cutoff value from
        avg projection for normalization.
    upper_quantile: float
        arg supplied to `np.quantile()` to determine upper cutoff value from
        avg projection for normalization.

    Returns
    -------
    ds: np.ndarray
        a downsampled and normalized array

    Notes
    -----
    This strategy was satisfactory in the labeling app for maintaining
    consistent visibility.

    """
    if isinstance(movie_path, Path):
        ds = downsample_h5_video(movie_path, input_fps=frame_rate, output_fps=1.0 / bin_size)
    else:
        ds = downsample_array(movie_path, input_fps=frame_rate, output_fps=1.0 / bin_size)
    avg_projection = ds.mean(axis=0)
    lower_cutoff, upper_cutoff = np.quantile(
        avg_projection.flatten(), (lower_quantile, upper_quantile)
    )
    ds = normalize_array(ds, lower_cutoff=lower_cutoff, upper_cutoff=upper_cutoff)
    return ds


def flow_png(output_path: Path, dst_path: str, iPC: int = 0):
    with h5py.File(output_path) as f:
        regPC = f["reg_metrics/regPC"]
        tPC = f["reg_metrics/tPC"]
        flows = f["reg_metrics/farnebackROF"]
        flow_ds = np.array(
            [cv2.resize(flows[iPC, :, :, a], dsize=None, fx=0.1, fy=0.1) for a in (0, 1)]
        )
        flow_ds_norm = np.sqrt(np.sum(flow_ds**2, 0))
        # redo Suite2p's PCA-based frame selection
        n_frames, Ly, Lx = f["data"].shape
        nsamp = min(2000 if n_frames < 5000 or Ly > 700 or Lx > 700 else 5000, n_frames)
        inds = np.linspace(0, n_frames - 1, nsamp).astype("int")
        nlowhigh = np.minimum(300, int(n_frames / 2))
        isort = np.argsort(tPC, axis=0)

        for k in (0, 1):
            f, a = plt.subplots(2, figsize=(5, 6))
            a[0].set_position([0.08, 0.92, 0.88, 0.08])
            a[0].hist(
                np.sort(inds[isort[-nlowhigh:, iPC] if k else isort[:nlowhigh, iPC]]),
                50,
            )
            a[0].set_title(
                "averaged frames for " + ("$PC_{high}$" if k else "$PC_{low}$")
            )
            a[1].set_position([0, 0, 1, 0.9])
            vmin = np.min(regPC[1 if k else 0, iPC])
            vmax = 5 * np.median(regPC[1 if k else 0, iPC]) - 4 * vmin
            a[1].imshow(regPC[1 if k else 0, iPC], cmap="gray", vmin=vmin, vmax=vmax)
            a[1].axis("off")
            plt.savefig(
                dst_path + (f"_PC{iPC}low.png", f"_PC{iPC}high.png")[k],
                format="png",
                dpi=300,
                bbox_inches="tight",
            )
        f, a = plt.subplots(2, figsize=(5, 6))
        a[0].set_position([0.06, 0.95, 0.9, 0.05])
        a[1].set_position([0, 0, 1, 0.9])
        im = a[1].quiver(
            *flow_ds[:, ::-1], flow_ds_norm[::-1]
        )  # imshow puts origin [0,0] in upper left
        a[1].axis("off")
        plt.colorbar(im, cax=a[0], location="bottom")
        a[0].set_title("residual optical flow")
        plt.savefig(
            dst_path + f"_PC{iPC}rof.png", format="png", dpi=300, bbox_inches="tight"
        )


def get_frame_rate_from_sync(sync_file, platform_data) -> float:
    """Calculate frame rate from sync file
    Parameters
    ----------
    sync_file: str
        path to sync file
    platform_data: dict
        platform data from platform.json
    Returns
    -------
    frame_rate_hz: float
        frame rate in Hz
    """
    labels = ["vsync_2p", "2p_vsync"]  # older versions of sync may 2p_vsync label
    imaging_groups = len(
        platform_data["imaging_plane_groups"]
    )  # Number of imaging plane groups for frequency calculation
    frame_rate_hz = None
    for i in labels:
        logging.info(f"Pulling framerate from sync file: {sync_file}")
        sync_data = Sync(sync_file)
        try:
            rising_edges = sync_data.get_rising_edges(i, units="seconds")
            image_freq = 1 / (np.mean(np.diff(rising_edges)))
            frame_rate_hz = image_freq / imaging_groups

        except ValueError:
            pass
    sync_data.close()
    if not frame_rate_hz:
        raise ValueError(f"Frame rate no acquired, line labels: {sync_data.line_labels}")
    return frame_rate_hz


def multiplane_motion_correction(data_dir: Path, output_dir: Path, debug: bool = False):
    """Process multiplane data for suite2p parameters

    Parameters
    ----------
    data_dir: Path
        path to h5 file
    output_dir: Path
        output directory
    debug: bool
        run in debug mode
    Returns
    -------
    h5_file: Path
        path to h5 file
    output_dir: Path
        output directory
    frame_rate_hz: float
        frame rate in Hz
    """
    data_dir = next(data_dir.rglob("pophys"))
    if not data_dir.is_dir():
        raise ValueError("Could not locate 'pophys' directory")
    try:
        unique_id = [i for i in data_dir.rglob("*") if "ophys_experiment" in str(i)][
            0
        ].name.split("_")[-1]
        h5_file = [i for i in data_dir.rglob("*") if f"{unique_id}.h5" in str(i)][0]
    except IndexError:
        unique_id = [i for i in data_dir.rglob("*") if i.is_dir()][0].name
        h5_file = [i for i in data_dir.rglob("*") if f"{unique_id}.h5" in str(i)][0]
    session_dir = h5_file.parent.parent
    platform_json = next(session_dir.glob("*platform.json"))
    # this file is required for paired plane registration but not for single plane
    # in the future, we should make this file accessible to the pipeline through channel connections
    # instead of needing to copy it from here
    with open(platform_json, "r") as j:
        platform_data = json.load(j)
    output_dir = make_output_directory(output_dir, unique_id)
    # try to get the framerate from the platform file else use sync file
    try:
        frame_rate_hz = platform_data["imaging_plane_groups"][0][
            "acquisition_framerate_Hz"
        ]
    except KeyError:
        try:
            sync_file = [i for i in session_dir.glob(platform_data["sync_file"])][0]
        except IndexError:
            sync_file = next(data_dir.glob("*.h5"))
        frame_rate_hz = get_frame_rate_from_sync(sync_file, platform_data)
    if debug:
        logging.info(f"Running in debug mode....")
        raw_data = h5py.File(h5_file, "r")
        frames_6min = int(360 * float(frame_rate_hz))
        trimmed_data = raw_data["data"][:frames_6min]
        raw_data.close()
        trimmed_fn = Path("../scratch") / f"{unique_id}.h5"
        with h5py.File(trimmed_fn, "w") as f:
            f.create_dataset("data", data=trimmed_data)
        h5_file = trimmed_fn
    shutil.copy(h5_file, output_dir)
    return h5_file, output_dir, frame_rate_hz


def update_suite2p_args_reference_image(
    suite2p_args: dict, args: dict, reference_image_fp=None
):
    # Use our own version of compute_reference to create the initial
    # reference image used by suite2p.
    logger.info(
        f'Loading {suite2p_args["nimg_init"]} frames ' "for reference image creation."
    )
    if reference_image_fp:
        initial_frames = load_initial_frames(
            file_path=reference_image_fp,
            h5py_key=suite2p_args["h5py_key"],
            n_frames=suite2p_args["nimg_init"],
            trim_frames_start=args["trim_frames_start"],
            trim_frames_end=args["trim_frames_end"],
        )

    else:
        if suite2p_args.get("h5py", None):
            file_path = suite2p_args["h5py"]
            h5py_key = suite2p_args["h5py_key"]
        else:
            file_path = suite2p_args["tiff_list"]
            h5py_key = None
        initial_frames = load_initial_frames(
            file_path=file_path,
            h5py_key=h5py_key,
            n_frames=suite2p_args["nimg_init"],
            trim_frames_start=args["trim_frames_start"],
            trim_frames_end=args["trim_frames_end"],
        )

    if args["do_optimize_motion_params"]:
        logger.info("Attempting to optimize registration parameters Using:")
        logger.info(
            "\tsmooth_sigma range: "
            f'{args["smooth_sigma_min"]} - '
            f'{args["smooth_sigma_max"]}, '
            f'steps: {args["smooth_sigma_steps"]}'
        )
        logger.info(
            "\tsmooth_sigma_time range: "
            f'{args["smooth_sigma_time_min"]} - '
            f'{args["smooth_sigma_time_max"]}, '
            f'steps: {args["smooth_sigma_time_steps"]}'
        )

        # Create linear spaced arrays for the range of smooth
        # parameters to try.
        smooth_sigmas = np.linspace(
            args["smooth_sigma_min"],
            args["smooth_sigma_max"],
            args["smooth_sigma_steps"],
        )
        smooth_sigma_times = np.linspace(
            args["smooth_sigma_time_min"],
            args["smooth_sigma_time_max"],
            args["smooth_sigma_time_steps"],
        )

        optimize_result = optimize_motion_parameters(
            initial_frames=initial_frames,
            smooth_sigmas=smooth_sigmas,
            smooth_sigma_times=smooth_sigma_times,
            suite2p_args=suite2p_args,
            trim_frames_start=args["trim_frames_start"],
            trim_frames_end=args["trim_frames_end"],
            n_batches=args["n_batches"],
            logger=logger.info,
        )
        if args["use_ave_image_as_reference"]:
            suite2p_args["refImg"] = optimize_result["ave_image"]
        else:
            suite2p_args["refImg"] = optimize_result["ref_image"]
        suite2p_args["smooth_sigma"] = optimize_result["smooth_sigma"]
        suite2p_args["smooth_sigma_time"] = optimize_result["smooth_sigma_time"]
    else:
        # Create the initial reference image and store it in the
        # suite2p_args dictionary. 8 iterations is the current default
        # in suite2p.
        tic = -time()
        logger.info("Creating custom reference image...")
        suite2p_args["refImg"] = compute_reference(
            input_frames=initial_frames,
            niter=args["max_reference_iterations"],
            maxregshift=suite2p_args["maxregshift"],
            smooth_sigma=suite2p_args["smooth_sigma"],
            smooth_sigma_time=suite2p_args["smooth_sigma_time"],
        )
        tic += time()
        logger.info(f"took {tic}s")
    return suite2p_args, args


def generate_single_plane_reference(fp: Path, session) -> Path:
    """Generate virtual movies for Bergamo data

    Parameters
    ----------
    fp: Path
        path to h5 file
    session: dict
        session metadata
    Returns
    -------
    Path
        path to reference image
    """
    with h5py.File(fp, "r") as f:
        # take the first bci epoch to save out reference image TODO
        tiff_stems = json.loads(f["tiff_stem_location"][:][0])
        bci_epochs = [
            i
            for i in session["stimulus_epochs"]
            if i["stimulus_name"] == "single neuron BCI conditioning"
        ]
        bci_epoch_loc = [i["output_parameters"]["tiff_stem"] for i in bci_epochs][0]
        frame_length = tiff_stems[bci_epoch_loc][1] - tiff_stems[bci_epoch_loc][0]
        vsource = h5py.VirtualSource(f["data"])
        layout = h5py.VirtualLayout(
            shape=(frame_length, *f["data"].shape[1:]), dtype=f["data"].dtype
        )
        layout[0:frame_length] = vsource[
            tiff_stems[bci_epoch_loc][0] : tiff_stems[bci_epoch_loc][1]
        ]

        with h5py.File("../scratch/reference_image.h5", "w") as ref:

            ref.create_virtual_dataset("data", layout)
    return Path("../scratch/reference_image.h5")


def singleplane_motion_correction(
    h5_file: Path, output_dir: Path, session, unique_id: str, debug: bool = False
):
    """Process single plane data for suite2p parameters

    Parameters
    ----------
    h5_file: Path
        path to h5 file
    output_dir: Path
        output directory
    session: dict
        session metadata
    unique_id: str
        experiment id from data description
    debug: bool

    Returns
    -------
    h5_file: Path
        path to h5 file
    output_dir: Path
        output directory
    reference_image_fp: Path
        path to reference image
    """
    if not h5_file.is_file():
        h5_file = [f for f in h5_file.rglob("*.h5") if unique_id in str(f)][0]
    print(f"Running h5 file: {h5_file}")
    output_dir = make_output_directory(output_dir, unique_id)
    reference_image_fp = generate_single_plane_reference(h5_file, session)
    if debug:
        stem = h5_file.stem
        debug_file = Path("../scratch") / f"{stem}_debug.h5"
        with h5py.File(h5_file, "r") as f:
            data = f["data"][:5000]
            tiff_stem_location = f["tiff_stem_location"][()]
            epoch_filenames = f["epoch_filenames"][()]
        with h5py.File(debug_file, "a") as f:
            f.create_dataset("data", data=data)
            f.create_dataset("tiff_stem_location", data=tiff_stem_location)
            f.create_dataset("epoch_filenames", data=epoch_filenames)
        h5_file = debug_file
    with h5py.File(h5_file, "r") as f:
        tiff_stems = json.loads(f["tiff_stem_location"][:][0])
    with open(output_dir / "tiff_stem_locations.json", "w") as j:
        json.dump(tiff_stems, j)

    return h5_file, output_dir, reference_image_fp


def get_frame_rate(session: dict):
    """Attempt to pull frame rate from session.json
    Returns none if frame rate not in session.json

    Parameters
    ----------
    session: dict
        session metadata

    Returns
    -------
    frame_rate: float
        frame rate in Hz
    """
    frame_rate_hz = None
    for i in session.get("data_streams", ""):
        frame_rate_hz = [j["frame_rate"] for j in i["ophys_fovs"]]
        frame_rate_hz = frame_rate_hz[0]
        if frame_rate_hz:
            break
    if isinstance(frame_rate_hz, str):
        frame_rate_hz = float(frame_rate_hz)
    return frame_rate_hz


def parse_arguments():
    """Parse command-line arguments"""
    parser = argparse.ArgumentParser(description="Suite2P motion correction")

    parser.add_argument(
        "-i",
        "--input",
        type=str,
        help="File or directory where h5 file is stored",
        default="../data/",
    )
    parser.add_argument(
        "-o", "--output-dir", type=str, help="Output directory", default="../results/"
    )

    parser.add_argument(
        "-d", "--debug", action="store_true", help="Run with only first 500 frames"
    )

    parser.add_argument(
        "--frame-rate",
        type=float,
        default=31.0,
        help="Frame rate of the movie in Hz. If not provided, "
        "the frame rate will here will be used.",
    )

    parser.add_argument(
        "--data-type", type=str, default="h5", help="Specify h5 or TIFF input type"
    )

    parser.add_argument(
        "--look-one-level-down",
        type=bool,
        default=False,
        help="If True, search for TIFF files in subdirectories " "of the input directory",
    )
    parser.add_argument(
        "--tmp_dir",
        type=str,
        default="/scratch",
        help="Directory into which to write temporary files "
        "produced by Suite2P (default: /scratch)",
    )

    parser.add_argument(
        "--force_refImg",
        action="store_true",
        default=True,
        help="Force the use of an external reference image (default: True)",
    )

    parser.add_argument(
        "--outlier_detrend_window",
        type=float,
        default=3.0,
        help="for outlier rejection in the xoff/yoff outputs "
        "of suite2p, the offsets are first de-trended "
        "with a median filter of this duration [seconds]. "
        "This value is ~30 or 90 samples in size for 11 and 31"
        "Hz sampling rates respectively.",
    )

    parser.add_argument(
        "--outlier_maxregshift",
        type=float,
        default=0.05,
        help="units [fraction FOV dim]. After median-filter "
        "detrending, outliers more than this value are "
        "clipped to this value in x and y offset, independently."
        "This is similar to Suite2P's internal maxregshift, but"
        "allows for low-frequency drift. Default value of 0.05 "
        "is typically clipping outliers to 512 * 0.05 = 25 "
        "pixels above or below the median trend.",
    )

    parser.add_argument(
        "--clip_negative",
        action="store_true",
        default=False,
        help="Whether or not to clip negative pixel "
        "values in output. Because the pixel values "
        "in the raw  movies are set by the current "
        "coming off a photomultiplier tube, there can "
        "be pixels with negative values (current has a "
        "sign), possibly due to noise in the rig. "
        "Some segmentation algorithms cannot handle "
        "negative values in the movie, so we have this "
        "option to artificially set those pixels to zero.",
    )

    parser.add_argument(
        "--max_reference_iterations",
        type=int,
        default=8,
        help="Maximum number of iterations for creating "
        "a reference image (default: 8)",
    )

    parser.add_argument(
        "--auto_remove_empty_frames",
        action="store_true",
        default=True,
        help="Automatically detect empty noise frames at the start and "
        "end of the movie. Overrides values set in "
        "trim_frames_start and trim_frames_end. Some movies "
        "arrive with otherwise quality data but contain a set of "
        "frames that are empty and contain pure noise. When "
        "processed, these frames tend to receive "
        "large random shifts that throw off motion border "
        "calculation. Turning on this setting automatically "
        "detects these frames before processing and removes them "
        "from reference image creation,  automated smoothing "
        "parameter searches, and finally the motion border "
        "calculation. The frames are still written however any "
        "shift estimated is removed and their shift is set to 0 "
        "to avoid large motion borders.",
    )

    parser.add_argument(
        "--trim_frames_start",
        type=int,
        default=0,
        help="Number of frames to remove from the start of the movie "
        "if known. Removes frames from motion border calculation "
        "and resets the frame shifts found. Frames are still "
        "written to motion correction. Raises an error if "
        "auto_remove_empty_frames is set and "
        "trim_frames_start > 0",
    )

    parser.add_argument(
        "--trim_frames_end",
        type=int,
        default=0,
        help="Number of frames to remove from the end of the movie "
        "if known. Removes frames from motion border calculation "
        "and resets the frame shifts found. Frames are still "
        "written to motion correction. Raises an error if "
        "auto_remove_empty_frames is set and "
        "trim_frames_start > 0",
    )

    parser.add_argument(
        "--do_optimize_motion_params",
        action="store_true",
        default=False,
        help="Do a search for best parameters of smooth_sigma and "
        "smooth_sigma_time. Adds significant runtime cost to "
        "motion correction and should only be run once per "
        "experiment with the resulting parameters being stored "
        "for later use.",
    )

    parser.add_argument(
        "--use_ave_image_as_reference",
        action="store_true",
        default=False,
        help="Only available if `do_optimize_motion_params` is set. "
        "After the a best set of smoothing parameters is found, "
        "use the resulting average image as the reference for the "
        "full registration. This can be used as two step "
        "registration by setting by setting "
        "smooth_sigma_min=smooth_sigma_max and "
        "smooth_sigma_time_min=smooth_sigma_time_max and "
        "steps=1.",
    )

    return parser.parse_args()


if __name__ == "__main__":  # pragma: nocover
    # Set the log level and name the logger
    logger = logging.getLogger("Suite2P motion correction")
    logger.setLevel(logging.INFO)

    # Create an ArgumentParser object
    parser = parse_arguments()
    # General settings
    data_dir = Path(parser.input)
    output_dir = Path(parser.output_dir)
    session_fp = next(data_dir.rglob("session.json"))
    description_fp = next(data_dir.rglob("data_description.json"))
    with open(session_fp, "r") as j:
        session = json.load(j)
    with open(description_fp, "r") as j:
        data_description = json.load(j)
    frame_rate_hz = get_frame_rate(session)
    unique_id = "_".join(str(data_description["name"]).split("_")[-3:])
    reference_image_fp = ""

    if parser.data_type == "TIFF":
        input_file = next(data_dir.rglob("pophys"))
    else:
        if "Bergamo" in session.get("rig_id", ""):
            h5_file, output_dir, reference_image_fp = singleplane_motion_correction(
                data_dir, output_dir, session, unique_id, debug=parser.debug
            )
        else:
            h5_file, output_dir, frame_rate_hz = multiplane_motion_correction(
                data_dir, output_dir, debug=parser.debug
            )
        input_file = str(h5_file)
    # We convert to dictionary
    args = vars(parser)
    if not frame_rate_hz:
        frame_rate_hz = parser.frame_rate
        logging.warning("Using default frame rate of 31.0 Hz")
    reference_image = None
    args["refImg"] = []
    if reference_image_fp:
        args["refImg"] = [reference_image_fp]

    # We construct the paths to the outputs
    if isinstance(input_file, list):
        basename = os.path.basename(input_file[0])
    else:
        basename = os.path.basename(input_file)
    args["movie_frame_rate_hz"] = frame_rate_hz
    for key, default in (
        ("motion_corrected_output", "_registered.h5"),
        ("motion_diagnostics_output", "_motion_transform.csv"),
        ("max_projection_output", "_maximum_projection.png"),
        ("avg_projection_output", "_average_projection.png"),
        ("registration_summary_output", "_registration_summary.png"),
        ("motion_correction_preview_output", "_motion_preview.webm"),
        ("output_json", "_motion_correction_output.json"),
    ):
        args[key] = os.path.join(output_dir, os.path.splitext(basename)[0] + default)

    # These are hardcoded parameters of the wrapper. Those are tracked but
    # not exposed.

    # Lower quantile threshold for avg projection histogram adjustment of movie (default: 0.1)
    args["movie_lower_quantile"] = 0.1
    # Upper quantile threshold for avg projection histogram adjustment of movie (default: 0.999)
    args["movie_upper_quantile"] = 0.999
    # Before creating the webm, the movies will be averaged into bins of this many seconds.
    args["preview_frame_bin_seconds"] = 2.0
    # The preview movie will playback at this factor times real-time.
    args["preview_playback_factor"] = 10.0

    # Number of batches to load from the movie for smoothing parameter testing.
    # Batches are evenly spaced throughout the movie.
    args["n_batches"] = 20
    # Minimum value of the parameter search for smooth_sigma.
    args["smooth_sigma_min"] = 0.65
    # Maximum value of the parameter search for smooth_sigma.
    args["smooth_sigma_max"] = 2.15
    # Number of steps to grid between smooth_sigma and smooth_sigma_max.
    args["smooth_sigma_steps"] = 4
    # Minimum value of the parameter search for smooth_sigma_time.
    args["smooth_sigma_time_min"] = 0
    # Maximum value of the parameter search for smooth_sigma_time.
    args["smooth_sigma_time_max"] = 6
    # Number of steps to grid between smooth_sigma and smooth_sigma_time_max.
    # Large values will add significant time motion correction
    args["smooth_sigma_time_steps"] = 7

    # This is part of a complex scheme to pass an image that is a bit too
    # complicated. Will remove when tested.
    # if not parser.get("refImg", ""):
    # args["refImg"] = []

    # Set suite2p parser.
    suite2p_args = suite2p.default_ops()

    # Here we overwrite the parameters for suite2p that will not change in our
    # processing pipeline. These are parameters that are not exposed to
    # minimize code length. Those are not set to default.
    if parser.data_type == "h5":
        suite2p_args["h5py"] = input_file
    else:
        suite2p_args["data_path"] = str(input_file)
        suite2p_args["look_one_level_down"] = True
        suite2p_args["tiff_list"] = [str(i) for i in input_file.glob("*.tif*")]
    suite2p_args["roidetect"] = False
    suite2p_args["do_registration"] = 1
    # suite2p_args["data_path"] = []  # TODO: remove this if not needed by suite2p
    suite2p_args["reg_tif"] = False  # We save our own outputs here
    suite2p_args["nimg_init"] = (
        500  # Nb of images to compute reference. This value is a bit high. Suite2p has it at 300 normally
    )
    suite2p_args["maxregshift"] = (
        0.2  # Max allowed registration shift as a fraction of frame max(width and height)
    )
    # These parameters are at the same value as suite2p default. This is just here
    # to make it clear we need those parameters to be at the same value as
    # suite2p default but those lines could be deleted.
    suite2p_args["maxregshiftNR"] = (
        5.0  # Maximum shift allowed in pixels for a block in rigid registration.
    )
    suite2p_args["batch_size"] = 500  # Number of frames to process at once
    if suite2p_args.get("h5py", ""):
        suite2p_args["h5py_key"] = "data"  # h5 path in the file.
    suite2p_args["smooth_sigma"] = (
        1.15  # Standard deviation in pixels of the gaussian used to smooth the phase correlation.
    )
    suite2p_args["smooth_sigma_time"] = (
        0.0  # "Standard deviation in time frames of the gaussian used to smooth the data before phase correlation is computed
    )
    suite2p_args["nonrigid"] = True
    suite2p_args["block_size"] = [128, 128]  # Block dimensions in y, x in pixels.
    suite2p_args["snr_thresh"] = (
        1.2  # If a block is below the above snr threshold. Apply smoothing to the block.
    )

    # This is to overwrite image reference creation.
    suite2p_args["refImg"] = args["refImg"]
    suite2p_args["force_refImg"] = args["force_refImg"]

    # if data is in a S3 bucket, copy it to /scratch for faster access
    if suite2p_args.get("h5py", ""):
        if is_S3(suite2p_args["h5py"]):
            dst = "/scratch/" + Path(suite2p_args["h5py"]).name
            logger.info(f"copying {suite2p_args['h5py']} from S3 bucket to {dst}")
            shutil.copy(suite2p_args["h5py"], dst)
            suite2p_args["h5py"] = dst

    if suite2p_args.get("tiff_list", ""):
        check_and_warn_on_datatype(
            filepath=suite2p_args["tiff_list"][0], logger=logger.warning, filetype="tiff"
        )
    else:
        check_and_warn_on_datatype(
            filepath=suite2p_args["h5py"],
            logger=logger.warning,
            filetype="h5",
            h5py_key=suite2p_args["h5py_key"],
        )

    if args["auto_remove_empty_frames"]:
        logger.info("Attempting to find empty frames at the start and end of the movie.")
        if suite2p_args.get("tiff_list", ""):
            lowside, highside = find_movie_start_end_empty_frames(
                filepath=suite2p_args["tiff_list"],
                logger=logger.warning,
            )
        else:
            lowside, highside = find_movie_start_end_empty_frames(
                filepath=suite2p_args["h5py"],
                h5py_key=suite2p_args["h5py_key"],
                logger=logger.warning,
            )
        args["trim_frames_start"] = lowside
        args["trim_frames_end"] = highside
        logger.info(f"Found ({lowside}, {highside}) at the start/end of the movie.")

    if suite2p_args["force_refImg"] and len(suite2p_args["refImg"]) == 0:
        suite2p_args, args = update_suite2p_args_reference_image(
            suite2p_args,
            args,
        )
    if reference_image_fp:
        suite2p_args, args = update_suite2p_args_reference_image(
            suite2p_args, args, reference_image_fp=reference_image_fp
        )

        # register with Suite2P
        logger.info(f"attempting to motion correct {suite2p_args['h5py']}")
    # make a tempdir for Suite2P's output
    tmp_dir = tempfile.TemporaryDirectory(dir=args["tmp_dir"])
    tdir = tmp_dir.name
    suite2p_args["save_path0"] = tdir
    logger.info(f"Running Suite2P with output going to {tdir}")

    # Make a copy of the args to remove the NumpyArray, refImg, as
    # numpy.ndarray can't be serialized with json. Converting to list
    # and writing to the logger causes the output to be unreadable.
    copy_of_args = copy.deepcopy(suite2p_args)
    copy_of_args.pop("refImg")

    msg = f"running Suite2P v{suite2p.version} with args\n"
    msg += f"{json.dumps(copy_of_args, indent=2, sort_keys=True)}\n"
    logger.info(msg)

    # If we are using a external reference image (including our own
    # produced by compute_referece) communicate this in the log.
    if suite2p_args["force_refImg"]:
        logger.info(f"\tUsing custom reference image: {suite2p_args['refImg']}")

    if suite2p_args.get("h5py", ""):
        suite2p_args["h5py"] = suite2p_args["h5py"]
    suite2p.run_s2p(suite2p_args)
    data_path = ""
    if suite2p_args.get("h5py", ""):
        data_path = suite2p_args["h5py"][0]
    else:
        data_path = suite2p_args["data_path"][0]

    if not data_path:
        raise ValueError("No data path found in suite2p_args")
    bin_path = list(Path(tdir).rglob("data.bin"))[0]
    ops_path = list(Path(tdir).rglob("ops.npy"))[0]
    # Suite2P ops file contains at least the following keys:
    # ["Lx", "Ly", "nframes", "xrange", "yrange", "xoff", "yoff",
    #  "corrXY", "meanImg"]
    ops = np.load(ops_path, allow_pickle=True).item()

    # identify and clip offset outliers
    detrend_size = int(frame_rate_hz * args["outlier_detrend_window"])
    xlimit = int(ops["Lx"] * args["outlier_maxregshift"])
    ylimit = int(ops["Ly"] * args["outlier_maxregshift"])
    logger.info(
        "checking whether to clip where median-filtered "
        "offsets exceed (x,y) limits of "
        f"({xlimit},{ylimit}) [pixels]"
    )
    delta_x, x_clipped = identify_and_clip_outliers(
        np.array(ops["xoff"]), detrend_size, xlimit
    )
    delta_y, y_clipped = identify_and_clip_outliers(
        np.array(ops["yoff"]), detrend_size, ylimit
    )
    clipped_indices = list(set(x_clipped).union(set(y_clipped)))
    logger.info(f"{len(x_clipped)} frames clipped in x")
    logger.info(f"{len(y_clipped)} frames clipped in y")
    logger.info(f"{len(clipped_indices)} frames will be adjusted for clipping")

    # accumulate data from Suite2P's binary file
    data = suite2p.io.BinaryFile(ops["Ly"], ops["Lx"], bin_path).data

    if args["clip_negative"]:
        data[data < 0] = 0
        data = np.uint16(data)

    # anywhere we've clipped the offset, translate the frame
    # using Suite2P's shift_frame by the difference resulting
    # from clipping, for example, if Suite2P moved a frame
    # by 100 pixels, and we have clipped that to 30, this will
    # move it -70 pixels
    if not suite2p_args["nonrigid"]:
        # If using non-rigid, we can't modify the output frames and have
        # the shifts make sense. Hence we don't calculate which shifts
        # to clip given that the shift will no longer make sense.
        for frame_index in clipped_indices:
            dx = delta_x[frame_index] - ops["xoff"][frame_index]
            dy = delta_y[frame_index] - ops["yoff"][frame_index]
            data[frame_index] = suite2p.registration.rigid.shift_frame(
                data[frame_index], dy, dx
            )

    # If we found frames that are empty at the end and beginning of the
    # movie, we reset their motion shift and set their shifts to 0.
    reset_frame_shift(
        data,
        delta_y,
        delta_x,
        args["trim_frames_start"],
        args["trim_frames_end"],
    )
    # Create a boolean lookup of frames we reset as they were found
    # to be empty.
    is_valid = np.ones(len(data), dtype="bool")
    is_valid[: args["trim_frames_start"]] = False
    is_valid[len(data) - args["trim_frames_end"] :] = False

    # write the hdf5
    with h5py.File(args["motion_corrected_output"], "w") as f:
        f.create_dataset("data", data=data, chunks=(1, *data.shape[1:]))
        # Sort the reference image used to register. If we do not used
        # our custom reference image creation code, this dataset will
        # be empty.
        f.create_dataset("ref_image", data=suite2p_args["refImg"])
        # Write a copy of the configuration output of this dataset into the
        # HDF5 file.
        args_copy = copy.deepcopy(args)
        suite_args_copy = copy.deepcopy(suite2p_args)
        # We have to pop the ref image out as numpy arrays can't be
        # serialized into json. The reference image is instead stored in
        # the 'ref_image' dataset.
        suite_args_copy.pop("refImg")
        args_copy.pop("refImg")
        args_copy["suite2p_args"] = suite_args_copy
        f.create_dataset(name="metadata", data=json.dumps(args_copy).encode("utf-8"))
        # save Suite2p registration metrics
        f.create_group("reg_metrics")
        f.create_dataset("reg_metrics/regDX", data=ops.get("regDX", []))
        f.create_dataset("reg_metrics/regPC", data=ops.get("regPC", []))
        f.create_dataset("reg_metrics/tPC", data=ops.get("tPC", []))
    logger.info(f"saved Suite2P output to {args['motion_corrected_output']}")
    # make projections
    mx_proj = projection_process(data, projection="max")
    av_proj = projection_process(data, projection="avg")
    if not suite2p_args.get("h5py", []):
        filepath = suite2p_args["tiff_list"]
    else:
        filepath = suite2p_args["h5py"]
    write_output_metadata(
        args_copy, suite2p_args["h5py"], args["motion_corrected_output"], output_dir
    )
    # TODO: normalize here, if desired
    # save projections
    for im, dst_path in zip(
        [mx_proj, av_proj],
        [
            args["max_projection_output"],
            args["avg_projection_output"],
        ],
    ):
        with Image.fromarray(im) as pilim:
            pilim.save(dst_path)
        logger.info(f"wrote {dst_path}")

    # Save motion offset data to a csv file
    # TODO: This *.csv file is being created to maintain compatibility
    # with current ophys processing pipeline. In the future this output
    # should be removed and a better data storage format used.
    # 01/25/2021 - NJM
    if suite2p_args["nonrigid"]:
        # Convert data to string for storage in the CSV output.
        nonrigid_x = [
            np.array2string(
                arr,
                separator=",",
                suppress_small=True,
                max_line_width=4096,
            )
            for arr in ops["xoff1"]
        ]
        nonrigid_y = [
            np.array2string(
                arr,
                separator=",",
                suppress_small=True,
                max_line_width=4096,
            )
            for arr in ops["yoff1"]
        ]
        nonrigid_corr = [
            np.array2string(
                arr,
                separator=",",
                suppress_small=True,
                max_line_width=4096,
            )
            for arr in ops["corrXY1"]
        ]
        motion_offset_df = pd.DataFrame(
            {
                "framenumber": list(range(ops["nframes"])),
                "x": ops["xoff"],
                "y": ops["yoff"],
                "x_pre_clip": ops["xoff"],
                "y_pre_clip": ops["yoff"],
                "correlation": ops["corrXY"],
                "is_valid": is_valid,
                "nonrigid_x": nonrigid_x,
                "nonrigid_y": nonrigid_y,
                "nonrigid_corr": nonrigid_corr,
            }
        )
    else:
        motion_offset_df = pd.DataFrame(
            {
                "framenumber": list(range(ops["nframes"])),
                "x": delta_x,
                "y": delta_y,
                "x_pre_clip": ops["xoff"],
                "y_pre_clip": ops["yoff"],
                "correlation": ops["corrXY"],
                "is_valid": is_valid,
            }
        )
    motion_offset_df.to_csv(path_or_buf=args["motion_diagnostics_output"], index=False)
    logger.info(
        f"Writing the LIMS expected 'OphysMotionXyOffsetData' "
        f"csv file to: {args['motion_diagnostics_output']}"
    )

    if len(clipped_indices) != 0 and not suite2p_args["nonrigid"]:
        logger.warning(
            "some offsets have been clipped and the values "
            "for 'correlation' in "
            "{args['motion_diagnostics_output']} "
            "where (x_clipped OR y_clipped) = True are not valid"
        )

    # create and write the summary png
    motion_offset_df = pd.read_csv(args["motion_diagnostics_output"])
    png_out_path = make_png(
        Path(args["max_projection_output"]),
        Path(args["avg_projection_output"]),
        motion_offset_df,
        Path(args["registration_summary_output"]),
    )
    logger.info(f"wrote {png_out_path}")

    # create and write the nonrigid summary png
    if "nonrigid_x" in motion_offset_df.keys():
        p = Path(args["registration_summary_output"])
        nonrigid_png_out_path = make_nonrigid_png(
            Path(args["motion_corrected_output"]),
            Path(args["avg_projection_output"]),
            motion_offset_df,
            p.parent.joinpath(p.stem + "_nonrigid" + p.suffix),
        )
        logger.info(f"wrote {nonrigid_png_out_path}")

    # downsample and normalize the input movies
    ds_partial = partial(
        downsample_normalize,
        frame_rate=args["movie_frame_rate_hz"],
        bin_size=args["preview_frame_bin_seconds"],
        lower_quantile=args["movie_lower_quantile"],
        upper_quantile=args["movie_upper_quantile"],
    )
    if suite2p_args.get("h5py", ""):
        h5_file = suite2p_args["h5py"]
        processed_vids = [
            ds_partial(i)
            for i in [
                Path(h5_file),
                Path(args["motion_corrected_output"]),
            ]
        ]
    else:
        tiff_array = tiff_to_numpy(suite2p_args["tiff_list"])
        processed_vids = [
            ds_partial(i)
            for i in [
                tiff_array,
                Path(args["motion_corrected_output"]),
            ]
        ]

    logger.info("finished downsampling motion corrected and non-motion corrected movies")

    # tile into 1 movie, raw on left, motion corrected on right
    try:
        tiled_vids = np.block(processed_vids)

        # make into a viewable artifact
        playback_fps = args["preview_playback_factor"] / args["preview_frame_bin_seconds"]
        encode_video(tiled_vids, args["motion_correction_preview_output"], playback_fps)
        logger.info("wrote " f"{args['motion_correction_preview_output']}")
    except:
        logger.info("Could not write motion correction preview")
    # compute crispness of mean image using raw and registered movie
    if suite2p_args.get("h5py", ""):
        with (
            h5py.File(h5_file) as f_raw,
            h5py.File(args["motion_corrected_output"], "r+") as f,
        ):
            mov_raw = f_raw["data"]
            mov = f["data"]
            crispness = [
                np.sqrt(np.sum(np.array(np.gradient(np.mean(m, 0))) ** 2))
                for m in (mov_raw, mov)
            ]
            logger.info("computed crispness of mean image before and after registration")

            # compute residual optical flow using Farneback method
            if f["reg_metrics/regPC"][:].any():
                regPC = f["reg_metrics/regPC"]
                flows = np.zeros(regPC.shape[1:] + (2,), np.float32)
                for i in range(len(flows)):
                    pclow, pchigh = regPC[:, i]
                    flows[i] = cv2.calcOpticalFlowFarneback(
                        pclow,
                        pchigh,
                        None,
                        pyr_scale=0.5,
                        levels=3,
                        winsize=100,
                        iterations=15,
                        poly_n=5,
                        poly_sigma=1.2 / 5,
                        flags=0,
                    )
                flows_norm = np.sqrt(np.sum(flows**2, -1))
                farnebackDX = np.transpose([flows_norm.mean((1, 2)), flows_norm.max((1, 2))])
                f.create_dataset("reg_metrics/crispness", data=crispness)
                f.create_dataset("reg_metrics/farnebackROF", data=flows)
                f.create_dataset("reg_metrics/farnebackDX", data=farnebackDX)
                logger.info(
                    "computed residual optical flow of top PCs using Farneback method"
                )
                logger.info(
                    "appended additional registration metrics to"
                    f"{args['motion_corrected_output']}"
                )
    else:
        mov_raw = tiff_array
        with h5py.File(args["motion_corrected_output"], "r+") as f:
            crispness = [
                np.sqrt(np.sum(np.array(np.gradient(np.mean(m, 0))) ** 2))
                for m in (mov_raw, f["data"])
            ]
            logger.info("computed crispness of mean image before and after registration")
            if f["reg_metrics/regPC"][:].any():
                regPC = f["reg_metrics/regPC"]
                flows = np.zeros(regPC.shape[1:] + (2,), np.float32)
                for i in range(len(flows)):
                    pclow, pchigh = regPC[:, i]
                    flows[i] = cv2.calcOpticalFlowFarneback(
                        pclow,
                        pchigh,
                        None,
                        pyr_scale=0.5,
                        levels=3,
                        winsize=100,
                        iterations=15,
                        poly_n=5,
                        poly_sigma=1.2 / 5,
                        flags=0,
                    )
                flows_norm = np.sqrt(np.sum(flows**2, -1))
                farnebackDX = np.transpose([flows_norm.mean((1, 2)), flows_norm.max((1, 2))])
                f.create_dataset("reg_metrics/crispness", data=crispness)
                f.create_dataset("reg_metrics/farnebackROF", data=flows)
                f.create_dataset("reg_metrics/farnebackDX", data=farnebackDX)
                logger.info(
                    "computed residual optical flow of top PCs using Farneback method"
                )
                logger.info(
                    "appended additional registration metrics to"
                    f"{args['motion_corrected_output']}"
                )
            # create image of PC_low, PC_high, and the residual optical flow between them
            if f["reg_metrics/regDX"][:].any():
                for iPC in set(
                    (
                        np.argmax(f["reg_metrics/regDX"][:, -1]),
                        np.argmax(farnebackDX[:, -1]),
                    )
                ):
                    p = Path(args["registration_summary_output"])
                    flow_png(
                        Path(args["motion_corrected_output"]),
                        str(p.parent / p.stem),
                        iPC,
                    )
                logger.info(f"created images of PC_low, PC_high, and PC_rof for PC {iPC}")

    # Clean up temporary directory
    tmp_dir.cleanup()<|MERGE_RESOLUTION|>--- conflicted
+++ resolved
@@ -823,21 +823,6 @@
     else:
         raise ValueError("File type not supported")
     # Find the midpoint of the movie.
-<<<<<<< HEAD
-    with h5py.File(h5py_name, "r") as f:
-        n_frames = f[h5py_key].shape[0]
-        midpoint = n_frames // 2
-        # We discover empty or extrema frames by comparing the mean of each frames
-        # to the mean of the full movie.
-        if n_jobs == 1 or n_frames < 2000:
-            means = f[h5py_key][:].mean(axis=(1, 2))
-        else:
-            means = np.concatenate(
-                ThreadPool(n_jobs).starmap(
-                    _mean_of_batch,
-                    product(range(0, n_frames, 1000), [h5py_name], [h5py_key]),
-                )
-=======
     n_frames = array.shape[0]
     midpoint = n_frames // 2
     # We discover empty or extrema frames by comparing the mean of each frames
@@ -849,7 +834,6 @@
             Pool(n_jobs).starmap(
                 _mean_of_batch,
                 product(range(0, n_frames, 1000), [array]),
->>>>>>> 82b41698
             )
         )
     mean_of_frames = means.mean()
