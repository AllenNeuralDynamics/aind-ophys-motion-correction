import argparse
import copy
import json
import logging
import os
import shutil
import subprocess
import tempfile
import warnings
from datetime import datetime as dt
from functools import partial
from glob import glob
from itertools import product
from multiprocessing import Pool
from pathlib import Path
from time import time
from typing import Callable, Optional, Tuple, Union

import cv2
import h5py
import matplotlib as mpl
import numpy as np
import pandas as pd
import suite2p
from aind_data_schema.core.processing import (
    Processing,
    DataProcess,
    PipelineProcess,
    ProcessName,
)
from aind_ophys_utils.array_utils import normalize_array
from aind_ophys_utils.video_utils import downsample_h5_video, encode_video
from matplotlib import pyplot as plt  # noqa: E402
from PIL import Image
from scipy.ndimage import median_filter
from scipy.stats import sigmaclip
from suite2p.registration.nonrigid import make_blocks
from suite2p.registration.register import pick_initial_reference, register_frames
from suite2p.registration.rigid import (
    apply_masks,
    compute_masks,
    phasecorr,
    phasecorr_reference,
    shift_frame,
)
from sync_dataset import Sync

mpl.use("Agg")


def is_S3(file_path: str):
    """Test if a file is in a S3 bucket
    Parameters
    ----------
    file_path : str
        Location of the file.
    """
    return "s3fs" in subprocess.check_output(
        "df " + file_path + "| sed -n '2 p'", shell=True, text=True
    )


def load_initial_frames(
    file_path: str,
    h5py_key: str,
    n_frames: int,
    trim_frames_start: int = 0,
    trim_frames_end: int = 0,
) -> np.ndarray:
    """Load a subset of frames from the hdf5 data specified by file_path.

    Only loads frames between trim_frames_start and n_frames - trim_frames_end
    from the movie. If both are 0, load frames from the full movie.

    Parameters
    ----------
    file_path : str
        Location of the raw ophys, HDF5 data to load.
    h5py_key : str
        Name of the dataset to load from the HDF5 file.
    n_frames : int
        Number of frames to load from the input HDF5 data.

    Returns
    -------
    frames : array-like, (n_frames, nrows, ncols)
        Frames selected from the input raw data linearly spaced in index of the
        time axis. If n_frames > tot_frames, a number of frames equal to
        tot_frames is returned.
    """
    with h5py.File(file_path, "r") as hdf5_file:
        # Load all frames as fancy indexing is slower than loading the full
        # data.
        max_frame = hdf5_file[h5py_key].shape[0] - trim_frames_end
        frame_window = hdf5_file[h5py_key][trim_frames_start:max_frame]
        # Total number of frames in the movie.
        tot_frames = frame_window.shape[0]
        requested_frames = np.linspace(
            0, tot_frames, 1 + min(n_frames, tot_frames), dtype=int
        )[:-1]
        frames = frame_window[requested_frames]
    return frames


def compute_reference(
    input_frames: np.ndarray,
    niter: int,
    maxregshift: float,
    smooth_sigma: float,
    smooth_sigma_time: float,
    mask_slope_factor: float = 3,
) -> np.ndarray:
    """Computes a stacked reference image from the input frames.

    Modified version of Suite2P's compute_reference function with no updating
    of input frames. Picks initial reference then iteratively aligns frames to
    create reference. This code does not reproduce the pre-processing suite2p
    does to data from 1Photon scopes. As such, if processing 1Photon data, the
    user should use the suite2p reference image creation.

    Parameters
    ----------
    input_frames : array-like, (n_frames, nrows, ncols)
        Set of frames to create a reference from.
    niter : int
        Number of iterations to perform when creating the reference image.
    maxregshift : float
        Maximum shift allowed as a fraction of the image width or height, which
        ever is longer.
    smooth_sigma : float
        Width of the Gaussian used to smooth the phase correlation between the
        reference and the frame with which it is being registered.
    smooth_sigma_time : float
        Width of the Gaussian used to smooth between multiple frames by before
        phase correlation.
    mask_slope_factor : int
        Factor to multiply ``smooth_sigma`` by when creating masks for the
        reference image during suite2p phase correlation. These masks down
        weight edges of the image. The default used in suite2p, where this
        method is adapted from, is 3.

    Returns
    -------
    refImg : array-like, (nrows, ncols)
        Reference image created from the input data.
    """
    # Get the dtype of the input frames to properly cast the final reference
    # image as the same type.
    frames_dtype = input_frames.dtype
    # Get initial reference image from suite2p.
    frames = remove_extrema_frames(input_frames)
    ref_image = pick_initial_reference(frames)

    # Determine how much to pad our frames by before shifting to prevent
    # wraps.
    pad_y = int(np.ceil(maxregshift * ref_image.shape[0]))
    pad_x = int(np.ceil(maxregshift * ref_image.shape[1]))

    for idx in range(niter):
        # Compute the number of frames to select in creating the reference
        # image. At most we select half to the input frames.
        nmax = int(frames.shape[0] * (1.0 + idx) / (2 * niter))

        # rigid Suite2P phase registration.
        ymax, xmax, cmax = phasecorr(
            data=apply_masks(
                frames,
                *compute_masks(
                    refImg=ref_image,
                    maskSlope=mask_slope_factor * smooth_sigma,
                ),
            ),
            cfRefImg=phasecorr_reference(
                refImg=ref_image,
                smooth_sigma=smooth_sigma,
            ),
            maxregshift=maxregshift,
            smooth_sigma_time=smooth_sigma_time,
        )

        # Find the indexes of the frames that are the most correlated and
        # select the first nmax.
        isort = np.argsort(-cmax)[:nmax]

        # Copy the most correlated frames so we don't shift the original data.
        # We pad this data to prevent wraps from showing up in the reference
        # image. We pad with NaN values to enable us to use nanmean and only
        # average those pixels that contain data in the average.
        max_corr_frames = np.pad(
            array=frames[isort].astype(float),
            pad_width=((0, 0), (pad_y, pad_y), (pad_x, pad_x)),
            constant_values=np.nan,
        )
        max_corr_xmax = xmax[isort]
        max_corr_ymax = ymax[isort]
        # Apply shift to the copy of the frames.
        for frame, dy, dx in zip(max_corr_frames, max_corr_ymax, max_corr_xmax):
            frame[:] = shift_frame(frame=frame, dy=dy, dx=dx)

        # Create a new reference image from the highest correlated data.
        with warnings.catch_warnings():
            # Assuming the motion correction went well, there should be a lot
            # of empty values in the padded area around the frames. We suppress
            # warnings for these "Empty Slices" as they are expected.
            warnings.filterwarnings("ignore", "Mean of empty slice")
            ref_image = np.nanmean(max_corr_frames, axis=0)
        # Shift reference image to position of mean shifts to remove any bulk
        # displacement.
        ref_image = shift_frame(
            frame=ref_image,
            dy=int(np.round(-max_corr_ymax.mean())),
            dx=int(np.round(-max_corr_xmax.mean())),
        )
        # Clip the reference image back down to the original size and remove
        # any NaNs remaining. Throw warning if a NaN is found.
        ref_image = ref_image[pad_y:-pad_y, pad_x:-pad_x]
        if np.any(np.isnan(ref_image)):
            # NaNs can sometimes be left over from the image padding during the
            # first few iterations before the reference image has converged.
            # If there are still NaNs left after the final iteration, we
            # throw the following warning.
            if idx + 1 == niter:
                logging.warning(
                    f"Warning: {np.isnan(ref_image).sum()} NaN pixels were "
                    "found in the reference image on the final iteration. "
                    "Likely the image quality is low and shifting frames "
                    "failed. Setting NaN values to the image mean."
                )
            ref_image = np.nan_to_num(ref_image, nan=np.nanmean(ref_image), copy=False)
        ref_image = ref_image.astype(frames_dtype)

    return ref_image


def remove_extrema_frames(input_frames: np.ndarray, n_sigma: float = 3) -> np.ndarray:
    """Remove frames with extremum mean values from the frames used in
    reference image processing/creation.

    Likely these are empty frames of pure noise or very high intensity frames
    relative to mean.

    Parameters
    ----------
    input_frames : numpy.ndarray, (N, M, K)
        Set of frames to trim.
    n_sigma : float, optional
        Number of standard deviations to above which to clip. Default is 3
        which was found to remove all empty frames while preserving most
        frames.

    Returns
    -------
    trimmed_frames : numpy.ndarray, (N, M, K)
        Set of frames with the extremum frames removed.
    """
    frame_means = np.mean(input_frames, axis=(1, 2))
    _, low_cut, high_cut = sigmaclip(frame_means, low=n_sigma, high=n_sigma)
    trimmed_frames = input_frames[
        np.logical_and(frame_means > low_cut, frame_means < high_cut)
    ]
    return trimmed_frames


def optimize_motion_parameters(
    initial_frames: np.ndarray,
    smooth_sigmas: np.array,
    smooth_sigma_times: np.array,
    suite2p_args: dict,
    trim_frames_start: int = 0,
    trim_frames_end: int = 0,
    n_batches: int = 20,
    logger: Optional[Callable] = None,
) -> dict:
    """Loop over a range of parameters and select the best set from the
    max acutance of the final, average image.

    Parameters
    ----------
    initial_frames : numpy.ndarray, (N, M, K)
        Smaller subset of frames to create a reference image from.
    smooth_sigmas : numpy.ndarray, (N,)
        Array of suite2p smooth sigma values to attempt. Number of iterations
        will be len(`smooth_sigmas`) * len(`smooth_sigma_times`).
    smooth_sigma_times : numpy.ndarray, (N,)
        Array of suite2p smooth sigma time values to attempt. Number of
        iterations will be len(`smooth_sigmas`) * len(`smooth_sigma_times`).
    suite2p_args : dict
        A dictionary of suite2p configs containing at minimum:

        ``"h5py"``
            HDF5 file containing to the movie to motion correct.
        ``"h5py_key"``
            Name of the dataset where the movie to be motion corrected is
            stored.
        ``"maxregshift"``
            Maximum shift allowed as a fraction of the image dimensions.
    trim_frames_start : int, optional
        Number of frames to disregard from the start of the movie. Default 0.
    trim_frames_start : int, optional
        Number of frames to disregard from the end of the movie. Default 0.
    n_batches : int
        Number of batches to load. Processing a large number of frames at once
        will likely result in running out of memory, hence processing in
        batches. Total returned size isn_batches * suit2p_args['batch_size'].
    logger : Optional[Callable]
        Function to print to stdout or a log.

    Returns
    -------
    best_result : dict
        A dict containing the final results of the search:

        ``ave_image``
            Image created with the settings yielding the highest image acutance
            (numpy.ndarray, (N, M))
        ``ref_image``
            Reference Image created with the settings yielding the highest
            image acutance (numpy.ndarray, (N, M))
        ``acutance``
            Acutance of ``best_image``. (float)
        ``smooth_sigma``
            Value of ``smooth_sigma`` found to yield the best acutance (float).
        ``smooth_sigma_time``
            Value of ``smooth_sigma_time`` found to yield the best acutance
            (float).
    """
    best_results = {
        "acutance": 1e-16,
        "ave_image": np.array([]),
        "ref_image": np.array([]),
        "smooth_sigma": -1,
        "smooth_sigma_time": -1,
    }
    logger("Starting search for best smoothing parameters...")
    sub_frames = load_representative_sub_frames(
        suite2p_args["h5py"],
        suite2p_args["h5py_key"],
        trim_frames_start,
        trim_frames_end,
        n_batches=n_batches,
        batch_size=suite2p_args["batch_size"],
    )
    start_time = time()
    for param_spatial, param_time in product(smooth_sigmas, smooth_sigma_times):
        current_args = suite2p_args.copy()
        current_args["smooth_sigma"] = param_spatial
        current_args["smooth_sigma_time"] = param_time

        if logger:
            logger(
                f'\tTrying: smooth_sigma={current_args["smooth_sigma"]}, '
                f'smooth_sigma_time={current_args["smooth_sigma_time"]}'
            )

        ref_image = compute_reference(
            initial_frames,
            8,
            current_args["maxregshift"],
            current_args["smooth_sigma"],
            current_args["smooth_sigma_time"],
        )
        image_results = create_ave_image(
            ref_image,
            sub_frames.copy(),
            current_args,
            batch_size=suite2p_args["batch_size"],
        )
        ave_image = image_results["ave_image"]
        # Compute the acutance ignoring the motion border. Sharp motion
        # borders can potentially get rewarded with high acutance.
        current_acu = compute_acutance(
            ave_image,
            image_results["min_y"],
            image_results["max_y"],
            image_results["min_x"],
            image_results["max_x"],
        )

        if current_acu > best_results["acutance"]:
            best_results["acutance"] = current_acu
            best_results["ave_image"] = ave_image
            best_results["ref_image"] = ref_image
            best_results["smooth_sigma"] = current_args["smooth_sigma"]
            best_results["smooth_sigma_time"] = current_args["smooth_sigma_time"]
        if logger:
            logger(f"\t\tResulting acutance={current_acu:.4f}")
    if logger:
        logger(
            f"Found best motion parameters in {time() - start_time:.0f} "
            f'seconds, with image acutance={best_results["acutance"]:.4f}, '
            f'for parameters: smooth_sigma={best_results["smooth_sigma"]}, '
            f'smooth_sigma_time={best_results["smooth_sigma_time"]}'
        )
    return best_results


def load_representative_sub_frames(
    h5py_name,
    h5py_key,
    trim_frames_start: int = 0,
    trim_frames_end: int = 0,
    n_batches: int = 20,
    batch_size: int = 500,
):
    """Load a subset of frames spanning the full movie.

    Parameters
    ----------
    h5py_name : str
        Path to the h5 file to load frames from.
    h5py_key : str
        Name of the h5 dataset containing the movie.
    trim_frames_start : int, optional
        Number of frames to disregard from the start of the movie. Default 0.
    trim_frames_start : int, optional
        Number of frames to disregard from the end of the movie. Default 0.
    n_batches : int
        Number of batches to load. Total returned size is
        n_batches * batch_size.
    batch_size : int, optional
        Number of frames to process at once. Total returned size is
        n_batches * batch_size.

    Returns
    -------
    """
    output_frames = []
    frame_fracts = np.arange(0, 1, 1 / n_batches)
    with h5py.File(h5py_name, "r") as h5_file:
        dataset = h5_file[h5py_key]
        total_frames = dataset.shape[0] - trim_frames_start - trim_frames_end
        if total_frames < n_batches * batch_size:
            return dataset[:]
        for percent_start in frame_fracts:
            frame_start = int(percent_start * total_frames + trim_frames_start)
            output_frames.append(dataset[frame_start : frame_start + batch_size])
    return np.concatenate(output_frames)


def create_ave_image(
    ref_image: np.ndarray,
    input_frames: np.ndarray,
    suite2p_args: dict,
    batch_size: int = 500,
) -> dict:
    """Run suite2p image motion correction over a full movie.

    Parameters
    ----------
    ref_image : numpy.ndarray, (N, M)
        Reference image to correlate with movie frames.
    input_frames : numpy.ndarray, (L, N, M)
        Frames to motion correct and compute average image/acutance of.
    suite2p_args : dict
        Dictionary of suite2p args containing:

        ``"h5py"``
            HDF5 file containing to the movie to motion correct.
        ``"h5py_key"``
            Name of the dataset where the movie to be motion corrected is
            stored.
        ``"maxregshift"``
            Maximum shift allowed as a fraction of the image dimensions.
        ``"smooth_sigma"``
            Spatial Gaussian smoothing parameter used by suite2p to smooth
            frames before correlation. (float).
        ``"smooth_sigma_time"``
            Time Gaussian smoothing of frames to apply before correlation.
            (float).
    batch_size : int, optional
        Number of frames to process at once.

    Returns
    -------
    ave_image_dict : dict
        A dict containing the average image and motion border values:

        ``ave_image``
            Image created with the settings yielding the highest image acutance
            (numpy.ndarray, (N, M))
        ``min_y``
            Minimum y allowed value in image array. Below this is motion
            border.
        ``max_y``
            Maximum y allowed value in image array. Above this is motion
            border.
        ``min_x``
            Minimum x allowed value in image array. Below this is motion
            border.
        ``max_x``
            Maximum x allowed value in image array. Above this is motion
            border.
    """
    ave_frame = np.zeros((ref_image.shape[0], ref_image.shape[1]))
    min_y = 0
    max_y = 0
    min_x = 0
    max_x = 0
    tot_frames = input_frames.shape[0]
    add_modify_required_parameters(suite2p_args)
    for start_idx in np.arange(0, tot_frames, batch_size):
        end_idx = start_idx + batch_size
        if end_idx > tot_frames:
            end_idx = tot_frames
        frames = input_frames[start_idx:end_idx]
        frames, dy, dx, _, _, _, _ = register_frames(
            refAndMasks=ref_image, frames=frames, ops=suite2p_args
        )
        min_y = min(min_y, dy.min())
        max_y = max(max_y, dy.max())
        min_x = min(min_x, dx.min())
        max_x = max(max_x, dx.max())
        ave_frame += frames.sum(axis=0) / tot_frames

    return {
        "ave_image": ave_frame,
        "min_y": int(np.fabs(min_y)),
        "max_y": int(max_y),
        "min_x": int(np.fabs(min_x)),
        "max_x": int(max_x),
    }


def add_modify_required_parameters(suite2p_args: dict):
    """Check that minimum parameters needed by suite2p registration are
    available. If not add them to the suite2p_args dict.

    Additionally, make sure that nonrigid is set to false as are gridsearch
    of parameters above is not setup to use nonrigid.

    Parameters
    ----------
    suite2p_args : dict
        Suite2p ops dictionary with potentially missing values.
    """
    if suite2p_args.get("1Preg") is None:
        suite2p_args["1Preg"] = False
    if suite2p_args.get("bidiphase") is None:
        suite2p_args["bidiphase"] = False
    if suite2p_args.get("nonrigid") is None:
        suite2p_args["nonrigid"] = False
    if suite2p_args.get("norm_frames") is None:
        suite2p_args["norm_frames"] = True
    # Don't use nonrigid for parameter search.
    suite2p_args["nonrigid"] = False


def compute_acutance(
    image: np.ndarray,
    min_cut_y: int = 0,
    max_cut_y: int = 0,
    min_cut_x: int = 0,
    max_cut_x: int = 0,
) -> float:
    """Compute the acutance (sharpness) of an image.

    Parameters
    ----------
    image : numpy.ndarray, (N, M)
        Image to compute acutance of.
    min_cut_y : int
        Number of pixels to cut from the beginning of the y axis.
    max_cut_y : int
        Number of pixels to cut from the end of the y axis.
    min_cut_x : int
        Number of pixels to cut from the beginning of the x axis.
    max_cut_x : int
        Number of pixels to cut from the end of the x axis.

    Returns
    -------
    acutance : float
        Acutance of the image.
    """
    im_max_y, im_max_x = image.shape

    cut_image = image[min_cut_y : im_max_y - max_cut_y, min_cut_x : im_max_x - max_cut_x]
    grady, gradx = np.gradient(cut_image)
    return (grady**2 + gradx**2).mean()


def check_and_warn_on_datatype(h5py_name: str, h5py_key: str, logger: Callable):
    """Suite2p assumes int16 types throughout code. Check that the input
    data is type int16 else throw a warning.

    Parameters
    ----------
    h5py_name : str
        Path to the HDF5 containing the data.
    h5py_key : str
        Name of the dataset to check.
    logger : Callable
        Logger to output logger warning to.
    """
    with h5py.File(h5py_name, "r") as h5_file:
        dataset = h5_file[h5py_key]

        if dataset.dtype.byteorder == ">":
            logger(
                "Data byteorder is big-endian which may cause issues in "
                "suite2p. This may result in a crash or unexpected "
                "results."
            )
        if dataset.dtype.name != "int16":
            logger(
                f"Data type is {dataset.dtype.name} and not int16. Suite2p "
                "assumes int16 data as input and throughout codebase. "
                "Non-int16 data may result in unexpected results or "
                "crashes."
            )


def _mean_of_batch(i, h5py_name, h5py_key):
    return h5py.File(h5py_name)[h5py_key][i : i + 1000].mean(axis=(1, 2))


def find_movie_start_end_empty_frames(
    h5py_name: str,
    h5py_key: str,
    n_sigma: float = 5,
    logger: Optional[Callable] = None,
    n_jobs: Optional[int] = None,
) -> Tuple[int, int]:
    """Load a movie from HDF5 and find frames at the start and end of the
    movie that are empty or pure noise and 5 sigma discrepant from the
    average frame.

    If a non-contiguous set of frames is found, the code will return 0 for
    that half of the movie and throw a warning about the quality of the data.

    Parameters
    ----------
    h5py_name : str
        Name of the HDF5 file to load from.
    h5py_key : str
        Name of the dataset to load from the HDF5 file.
    n_sigma : float
        Number of standard deviations beyond which a frame is considered an
        outlier and "empty".
    logger : Optional[Callable]
        Function to print warning messages to.
    n_jobs: Optional[int]
        The number of jobs to run in parallel.

    Returns
    -------
    trim_frames : Tuple[int, int]
        Tuple of the number of frames to cut from the start and end of the
        movie as (n_trim_start, n_trim_end).
    """
    # Find the midpoint of the movie.
    with h5py.File(h5py_name, "r") as f:
        n_frames = f[h5py_key].shape[0]
        midpoint = n_frames // 2
        # We discover empty or extrema frames by comparing the mean of each frames
        # to the mean of the full movie.
        if n_jobs == 1 or n_frames < 2000:
            means = f[h5py_key][:].mean(axis=(1, 2))
        else:
            means = np.concatenate(
                Pool(n_jobs).starmap(
                    _mean_of_batch,
                    product(range(0, n_frames, 1000), [h5py_name], [h5py_key]),
                )
            )
        mean_of_frames = means.mean()

    # Compute a robust standard deviation that is not sensitive to the
    # outliers we are attempting to find.
    quart_low, quart_high = np.percentile(means, [25, 75])
    # Convert the inner quartile range to an estimate of the standard deviation
    # 0.6745 is the converting factor between the inner quartile and a
    # traditional standard deviation.
    std_est = (quart_high - quart_low) / (2 * 0.6745)

    # Get the indexes of the frames that are found to be n_sigma deviating.
    start_idxs = np.sort(
        np.argwhere(means[:midpoint] < mean_of_frames - n_sigma * std_est)
    ).flatten()
    end_idxs = (
        np.sort(
            np.argwhere(means[midpoint:] < mean_of_frames - n_sigma * std_est)
        ).flatten()
        + midpoint
    )

    # Get the total number of these frames.
    lowside = len(start_idxs)
    highside = len(end_idxs)

    # Check to make sure that the indexes found were only from the start/end
    # of the movie. If not, throw a warning and reset the number of frames
    # found to zero.
    if not np.array_equal(start_idxs, np.arange(0, lowside, dtype=start_idxs.dtype)):
        lowside = 0
        if logger is not None:
            logger(
                f"{n_sigma} sigma discrepant frames found outside the "
                "beginning of the movie. Please inspect the movie for data "
                "quality. Not trimming frames from the movie beginning."
            )
    if not np.array_equal(
        end_idxs,
        np.arange(n_frames - highside, n_frames, dtype=end_idxs.dtype),
    ):
        highside = 0
        if logger is not None:
            logger(
                f"{n_sigma} sigma discrepant frames found outside the end "
                "of the movie. Please inspect the movie for data quality. "
                "Not trimming frames from the movie end."
            )

    return (lowside, highside)


def reset_frame_shift(
    frames: np.ndarray,
    dy_array: np.ndarray,
    dx_array: np.ndarray,
    trim_frames_start: int,
    trim_frames_end: int,
):
    """Reset the frames of a movie and their shifts.

    Shifts the frame back to its original location and resets the shifts for
    those frames to (0, 0). Frames, dy_array, and dx_array are edited in
    place.

    Parameters
    ----------
    frames : numpy.ndarray, (N, M, K)
        Full movie to reset frames in.
    dy_array : numpy.ndarray, (N,)
        Array of shifts in the y direction for each frame of the movie.
    dx_array : numpy.ndarray, (N,)
        Array of shifts in the x direction for each frame of the movie.
    trim_frames_start : int
        Number of frames at the start of the movie that were identified as
        empty or pure noise.
    trim_frames_end : int
        Number of frames at the end of the movie that were identified as
        empty or pure noise.
    """
    for idx in range(trim_frames_start):
        dy = -dy_array[idx]
        dx = -dx_array[idx]
        frames[idx] = shift_frame(frames[idx], dy, dx)
        dy_array[idx] = 0
        dx_array[idx] = 0

    for idx in range(frames.shape[0] - trim_frames_end, frames.shape[0]):
        dy = -dy_array[idx]
        dx = -dx_array[idx]
        frames[idx] = shift_frame(frames[idx], dy, dx)
        dy_array[idx] = 0
        dx_array[idx] = 0


def projection_process(data: np.ndarray, projection: str = "max") -> np.ndarray:
    """

    Parameters
    ----------
    data: np.ndarray
        nframes x nrows x ncols, uint16
    projection: str
        "max" or "avg"

    Returns
    -------
    proj: np.ndarray
        nrows x ncols, uint8

    """
    if projection == "max":
        proj = np.max(data, axis=0)
    elif projection == "avg":
        proj = np.mean(data, axis=0)
    else:
        raise ValueError('projection can be "max" or "avg" not ' f"{projection}")
    return normalize_array(proj)


def identify_and_clip_outliers(
    data: np.ndarray, med_filter_size: int, thresh: int
) -> Tuple[np.ndarray, np.ndarray]:
    """given data, identify the indices of outliers
    based on median filter detrending, and a threshold

    Parameters
    ----------
    data: np.ndarray
        1D array of samples
    med_filter_size: int
        the number of samples for 'size' in
        scipy.ndimage.filters.median_filter
    thresh: int
        multipled by the noise estimate to establish a threshold, above
        which, samples will be marked as outliers.

    Returns
    -------
    data: np.ndarry
        1D array of samples, clipped to threshold around median-filtered data
    indices: np.ndarray
        the indices where clipping took place

    """
    data_filtered = median_filter(data, med_filter_size, mode="nearest")
    detrended = data - data_filtered
    indices = np.argwhere(np.abs(detrended) > thresh).flatten()
    data[indices] = np.clip(
        data[indices], data_filtered[indices] - thresh, data_filtered[indices] + thresh
    )
    return data, indices


def make_output_directory(output_dir: Path, experiment_id: str) -> str:
    """Creates the output directory if it does not exist

    Parameters
    ----------
    output_dir: Path
        output directory
    experiment_id: str
        experiment_id number

    Returns
    -------
    output_dir: Path
        output directory
    """
    output_dir = output_dir / experiment_id / "motion_correction"
    output_dir.mkdir(parents=True, exist_ok=True)
    return output_dir


def get_frame_rate_platform_json(input_dir: str) -> float:
    """Get the frame rate from the platform json file.
    Platform json will need to get copied to each data directory throughout the pipeline

    Parameters
    ----------
    input_dir: str
        directory where file is located

    Returns
    -------
    frame_rate: float
        frame rate
    """
    try:
        try:
            platform_directory = os.path.dirname(os.path.dirname(input_dir))
            platform_json = glob.glob(f"{platform_directory}/*platform.json")
        except IndexError:
            raise IndexError
        with open(platform_json) as f:
            data = json.load(f)
        frame_rate = data["imaging_plane_groups"][0]["acquisition_framerate_Hz"]
        return frame_rate
    except IndexError as exc:
        raise Exception(f"Error: {exc}")


def write_output_metadata(
    metadata: dict,
    raw_movie: Union[str, Path],
    motion_corrected_movie: Union[str, Path],
    output_dir: Union[str, Path],
) -> None:
    """Writes output metadata to plane processing.json

    Parameters
    ----------
    metadata: dict
        parameters from suite2p motion correction
    raw_movie: str
        path to raw movies
    motion_corrected_movie: str
        path to motion corrected movies
    """
    processing = Processing(
        processing_pipeline=PipelineProcess(
            processor_full_name="Multplane Ophys Processing Pipeline",
            pipeline_url="https://codeocean.allenneuraldynamics.org/capsule/4030161/tree",
            pipeline_version="0.1.0",
            data_processes=[
                DataProcess(
                    name=ProcessName.VIDEO_MOTION_CORRECTION,
                    software_version="0.1.0",
                    start_date_time=dt.now(),  # TODO: Add actual dt
                    end_date_time=dt.now(),  # TODO: Add actual dt
                    input_location=str(raw_movie),
                    output_location=str(motion_corrected_movie),
                    code_url=(
                        "https://github.com/AllenNeuralDynamics/"
                        "aind-ophys-motion-correction/tree/main/code"
                    ),
                    parameters=metadata,
                )
            ],
        )
    )
    if isinstance(output_dir, str):
        output_dir = Path(output_dir)
    print(f"~~~~~~~~~~~~~~Writing output: {output_dir}")
    processing.write_standard_file(output_directory=output_dir)


def check_trim_frames(data):
    """Make sure that if the user sets auto_remove_empty_frames
    and timing frames is already requested, raise an error.
    """
    if data["auto_remove_empty_frames"] and (
        data["trim_frames_start"] > 0 or data["trim_frames_end"] > 0
    ):
        msg = (
            "Requested auto_remove_empty_frames but "
            "trim_frames_start > 0 or trim_frames_end > 0. Please "
            "either request auto_remove_empty_frames or manually set "
            "trim_frames_start/trim_frames_end if number of frames to "
            "trim is known."
        )
        raise ValueError(msg)
    return data


def make_png(
    max_proj_path: Path, avg_proj_path: Path, summary_df: pd.DataFrame, dst_path: Path
):
    """ """
    xo = np.abs(summary_df["x"]).max()
    yo = np.abs(summary_df["y"]).max()

    fig = plt.figure(figsize=(16, 10))
    gs = fig.add_gridspec(4, 4)
    mx_ax = fig.add_subplot(gs[0:2, 0:2])
    av_ax = fig.add_subplot(gs[0:2, 2:4])
    xyax = fig.add_subplot(gs[2, :])
    corrax = fig.add_subplot(gs[3, :])

    for ax, im_path in zip([mx_ax, av_ax], [max_proj_path, avg_proj_path]):
        with Image.open(im_path) as im:
            ax.imshow(im, cmap="gray")
            sz = im.size
        ax.axvline(xo, color="r", linestyle="--")
        ax.axvline(sz[0] - xo, color="r", linestyle="--")
        ax.axhline(yo, color="g", linestyle="--")
        ax.axhline(sz[1] - yo, color="g", linestyle="--")
        ax.set_title(f"{im_path.parent}\n{im_path.name}", fontsize=8)

    xyax.plot(summary_df["x"], linewidth=0.5, color="r", label="xoff")
    xyax.axhline(xo, color="r", linestyle="--")
    xyax.axhline(-xo, color="r", linestyle="--")
    xyax.plot(summary_df["y"], color="g", linewidth=0.5, alpha=0.5, label="yoff")
    xyax.axhline(yo, color="g", linestyle="--")
    xyax.axhline(-yo, color="g", linestyle="--")
    xyax.legend(loc=0)
    xyax.set_ylabel("correction offset [pixels]")

    corrax.plot(summary_df["correlation"], color="k", linewidth=0.5, label="corrXY")
    corrax.set_xlabel("frame index")
    corrax.set_ylabel("correlation peak value")
    corrax.legend(loc=0)
    fig.tight_layout()
    fig.savefig(dst_path)

    return dst_path


def make_nonrigid_png(
    output_path: Path, avg_proj_path: Path, summary_df: pd.DataFrame, dst_path: Path
):
    """ """
    nonrigid_y = np.array(list(map(eval, summary_df["nonrigid_y"])), dtype=np.float32)
    nonrigid_x = np.array(list(map(eval, summary_df["nonrigid_x"])), dtype=np.float32)
    nonrigid_corr = np.array(
        list(map(eval, summary_df["nonrigid_corr"])), dtype=np.float32
    )
    ops = json.loads(h5py.File(output_path)["metadata"][()].decode())["suite2p_args"]
    with Image.open(avg_proj_path) as im:
        Ly, Lx = im.size
    yblock, xblock = make_blocks(Ly=Ly, Lx=Lx, block_size=ops["block_size"])[:2]
    nblocks = len(xblock)

    fig = plt.figure(figsize=(22, 3 * nblocks))
    gs = fig.add_gridspec(25 * nblocks, 6)
    for i in range(nblocks):
        av_ax = fig.add_subplot(gs[25 * i : 25 * i + 20, 0])
        xyax = fig.add_subplot(gs[25 * i : 25 * i + 10, 1:])
        corrax = fig.add_subplot(gs[25 * i + 10 : 25 * i + 20, 1:])

        with Image.open(avg_proj_path) as im:
            av_ax.imshow(im, cmap="gray")
            sz = im.size
            av_ax.set_ylim(0, sz[0])
            av_ax.set_xlim(0, sz[1])
        for x in xblock[i]:
            av_ax.vlines(x, *yblock[i], color="r", linestyle="--")
        for y in yblock[i]:
            av_ax.hlines(y, *xblock[i], color="g", linestyle="--")

        xyax.plot(nonrigid_x[:, i], linewidth=0.5, color="r", label="xoff")
        xyax.plot(nonrigid_y[:, i], color="g", linewidth=0.5, alpha=0.5, label="yoff")
        if i == 0:
            xyax.legend(loc=0)
        xyax.set_xticks([])
        xyax.set_xlim(0, nonrigid_x.shape[0])
        xyax.set_ylabel("offset [pixels]")

        corrax.plot(nonrigid_corr[:, i], color="k", linewidth=0.5, label="corrXY")
        corrax.set_xlim(0, nonrigid_x.shape[0])
        corrax.set_xlabel("frame index")
        corrax.set_ylabel("correlation")
        if i == 0:
            corrax.legend(loc=0)
    fig.savefig(dst_path, bbox_inches="tight")

    return dst_path


def downsample_normalize(
    movie_path: Path,
    frame_rate: float,
    bin_size: float,
    lower_quantile: float,
    upper_quantile: float,
) -> np.ndarray:
    """reads in a movie (nframes x nrows x ncols), downsamples,
    creates an average projection, and normalizes according to
    quantiles in that projection.

    Parameters
    ----------
    movie_path: Path
        path to an h5 file, containing an (nframes x nrows x ncol) dataset
        named 'data'
    frame_rate: float
        frame rate of the movie specified by 'movie_path'
    bin_size: float
        desired duration in seconds of a downsampled bin, i.e. the reciprocal
        of the desired downsampled frame rate.
    lower_quantile: float
        arg supplied to `np.quantile()` to determine lower cutoff value from
        avg projection for normalization.
    upper_quantile: float
        arg supplied to `np.quantile()` to determine upper cutoff value from
        avg projection for normalization.

    Returns
    -------
    ds: np.ndarray
        a downsampled and normalized array

    Notes
    -----
    This strategy was satisfactory in the labeling app for maintaining
    consistent visibility.

    """
    ds = downsample_h5_video(movie_path, input_fps=frame_rate, output_fps=1.0 / bin_size)
    avg_projection = ds.mean(axis=0)
    lower_cutoff, upper_cutoff = np.quantile(
        avg_projection.flatten(), (lower_quantile, upper_quantile)
    )
    ds = normalize_array(ds, lower_cutoff=lower_cutoff, upper_cutoff=upper_cutoff)
    return ds


def flow_png(output_path: Path, dst_path: str, iPC: int = 0):
    with h5py.File(output_path) as f:
        regPC = f["reg_metrics/regPC"]
        tPC = f["reg_metrics/tPC"]
        flows = f["reg_metrics/farnebackROF"]
        flow_ds = np.array(
            [cv2.resize(flows[iPC, :, :, a], dsize=None, fx=0.1, fy=0.1) for a in (0, 1)]
        )
        flow_ds_norm = np.sqrt(np.sum(flow_ds**2, 0))
        # redo Suite2p's PCA-based frame selection
        n_frames, Ly, Lx = f["data"].shape
        nsamp = min(2000 if n_frames < 5000 or Ly > 700 or Lx > 700 else 5000, n_frames)
        inds = np.linspace(0, n_frames - 1, nsamp).astype("int")
        nlowhigh = np.minimum(300, int(n_frames / 2))
        isort = np.argsort(tPC, axis=0)

        for k in (0, 1):
            f, a = plt.subplots(2, figsize=(5, 6))
            a[0].set_position([0.08, 0.92, 0.88, 0.08])
            a[0].hist(
                np.sort(inds[isort[-nlowhigh:, iPC] if k else isort[:nlowhigh, iPC]]),
                50,
            )
            a[0].set_title(
                "averaged frames for " + ("$PC_{high}$" if k else "$PC_{low}$")
            )
            a[1].set_position([0, 0, 1, 0.9])
            vmin = np.min(regPC[1 if k else 0, iPC])
            vmax = 5 * np.median(regPC[1 if k else 0, iPC]) - 4 * vmin
            a[1].imshow(regPC[1 if k else 0, iPC], cmap="gray", vmin=vmin, vmax=vmax)
            a[1].axis("off")
            plt.savefig(
                dst_path + (f"_PC{iPC}low.png", f"_PC{iPC}high.png")[k],
                format="png",
                dpi=300,
                bbox_inches="tight",
            )
        f, a = plt.subplots(2, figsize=(5, 6))
        a[0].set_position([0.06, 0.95, 0.9, 0.05])
        a[1].set_position([0, 0, 1, 0.9])
        im = a[1].quiver(
            *flow_ds[:, ::-1], flow_ds_norm[::-1]
        )  # imshow puts origin [0,0] in upper left
        a[1].axis("off")
        plt.colorbar(im, cax=a[0], location="bottom")
        a[0].set_title("residual optical flow")
        plt.savefig(
            dst_path + f"_PC{iPC}rof.png", format="png", dpi=300, bbox_inches="tight"
        )


def get_frame_rate_from_sync(sync_file, platform_data) -> float:
    """Calculate frame rate from sync file
    Parameters
    ----------
    sync_file: str
        path to sync file
    platform_data: dict
        platform data from platform.json
    Returns
    -------
    frame_rate_hz: float
        frame rate in Hz
    """
    labels = ["vsync_2p", "2p_vsync"]  # older versions of sync may 2p_vsync label
    imaging_groups = len(
        platform_data["imaging_plane_groups"]
    )  # Number of imaging plane groups for frequency calculation
    frame_rate_hz = None
    for i in labels:
        logging.info(f"Pulling framerate from sync file: {sync_file}")
        sync_data = Sync(sync_file)
        try:
            rising_edges = sync_data.get_rising_edges(i, units="seconds")
            image_freq = 1 / (np.mean(np.diff(rising_edges)))
            frame_rate_hz = image_freq / imaging_groups

        except ValueError:
            pass
    sync_data.close()
    if not frame_rate_hz:
        raise ValueError(f"Frame rate no acquired, line labels: {sync_data.line_labels}")
    return frame_rate_hz


def multiplane_motion_correction(datainput: Path, output_dir: Path, debug: bool = False):
    """Process multiplane data for suite2p parameters

    Parameters
    ----------
    datainput: Path
        path to h5 file
    output_dir: Path
        output directory

    Returns
    -------
    h5_file: Path
        path to h5 file
    output_dir: Path
        output directory
    frame_rate_hz: float
        frame rate in Hz
    """
    if datainput.is_file():
        h5_file = datainput
        experiment_id = h5_file.name.split(".")[0]
    else:
        try:
            experiment_id = [
                i for i in datainput.glob("*") if "ophys_experiment" in str(i)
            ][0].name.split("_")[-1]
            h5_file = [
                i for i in datainput.glob("*/*") if f"{experiment_id}.h5" in str(i)
            ][0]
        except IndexError:
            experiment_id = [i for i in datainput.glob("*/*") if i.is_dir()][0].name
            h5_file = [
                i for i in datainput.glob("*/*") if f"{experiment_id}.h5" in str(i)
            ][0]
    session_dir = h5_file.parent.parent
    platform_json = next(session_dir.glob("*platform.json"))
    # this file is required for paired plane registration but not for single plane
    # in the future, we should make this file accessible to the pipeline through channel connections
    # instead of needing to copy it from here
    with open(platform_json, "r") as j:
        platform_data = json.load(j)
    output_dir = make_output_directory(output_dir, experiment_id)
    # try to get the framerate from the platform file else use sync file
    try:
        frame_rate_hz = platform_data["imaging_plane_groups"][0][
            "acquisition_framerate_Hz"
        ]
    except KeyError:
        try:
            sync_file = [i for i in session_dir.glob(platform_data["sync_file"])][0]
        except IndexError:
            sync_file = next(datainput.glob("*.h5"))
        frame_rate_hz = get_frame_rate_from_sync(sync_file, platform_data)
    if debug:
        logging.info(f"Running in debug mode....")
        raw_data = h5py.File(h5_file, "r")
        frames_6min = int(360 * float(frame_rate_hz))
        trimmed_data = raw_data["data"][:frames_6min]
        raw_data.close()
        trimmed_fn = Path("../scratch") / f"{experiment_id}.h5"
        with h5py.File(trimmed_fn, "w") as f:
            f.create_dataset("data", data=trimmed_data)
        h5_file = trimmed_fn
    shutil.copy(h5_file, output_dir)
    return h5_file, output_dir, frame_rate_hz


def update_suite2p_args_reference_image(
    suite2p_args: dict, args: dict, reference_image_fp=None
):
    # Use our own version of compute_reference to create the initial
    # reference image used by suite2p.
    logger.info(
        f'Loading {suite2p_args["nimg_init"]} frames ' "for reference image creation."
    )
    if reference_image:
        initial_frames = load_initial_frames(
            file_path=reference_image_fp,
            h5py_key=suite2p_args["h5py_key"],
            n_frames=suite2p_args["nimg_init"],
            trim_frames_start=args["trim_frames_start"],
            trim_frames_end=args["trim_frames_end"],
        )

    else:
        initial_frames = load_initial_frames(
            file_path=suite2p_args["h5py"],
            h5py_key=suite2p_args["h5py_key"],
            n_frames=suite2p_args["nimg_init"],
            trim_frames_start=args["trim_frames_start"],
            trim_frames_end=args["trim_frames_end"],
        )

    if args["do_optimize_motion_params"]:
        logger.info("Attempting to optimize registration parameters Using:")
        logger.info(
            "\tsmooth_sigma range: "
            f'{args["smooth_sigma_min"]} - '
            f'{args["smooth_sigma_max"]}, '
            f'steps: {args["smooth_sigma_steps"]}'
        )
        logger.info(
            "\tsmooth_sigma_time range: "
            f'{args["smooth_sigma_time_min"]} - '
            f'{args["smooth_sigma_time_max"]}, '
            f'steps: {args["smooth_sigma_time_steps"]}'
        )

        # Create linear spaced arrays for the range of smooth
        # parameters to try.
        smooth_sigmas = np.linspace(
            args["smooth_sigma_min"],
            args["smooth_sigma_max"],
            args["smooth_sigma_steps"],
        )
        smooth_sigma_times = np.linspace(
            args["smooth_sigma_time_min"],
            args["smooth_sigma_time_max"],
            args["smooth_sigma_time_steps"],
        )

        optimize_result = optimize_motion_parameters(
            initial_frames=initial_frames,
            smooth_sigmas=smooth_sigmas,
            smooth_sigma_times=smooth_sigma_times,
            suite2p_args=suite2p_args,
            trim_frames_start=args["trim_frames_start"],
            trim_frames_end=args["trim_frames_end"],
            n_batches=args["n_batches"],
            logger=logger.info,
        )
        if args["use_ave_image_as_reference"]:
            suite2p_args["refImg"] = optimize_result["ave_image"]
        else:
            suite2p_args["refImg"] = optimize_result["ref_image"]
        suite2p_args["smooth_sigma"] = optimize_result["smooth_sigma"]
        suite2p_args["smooth_sigma_time"] = optimize_result["smooth_sigma_time"]
    else:
        # Create the initial reference image and store it in the
        # suite2p_args dictionary. 8 iterations is the current default
        # in suite2p.
        tic = -time()
        logger.info("Creating custom reference image...")
        suite2p_args["refImg"] = compute_reference(
            input_frames=initial_frames,
            niter=args["max_reference_iterations"],
            maxregshift=suite2p_args["maxregshift"],
            smooth_sigma=suite2p_args["smooth_sigma"],
            smooth_sigma_time=suite2p_args["smooth_sigma_time"],
        )
        tic += time()
        logger.info(f"took {tic}s")
    return suite2p_args, args


def generate_bergamo_movies(fp: Path, session) -> Path:
    """Generate virtual movies for Bergamo data

    Parameters
    ----------
    fp: Path
        path to h5 file
    session: dict   
        session metadata
    Returns
    -------
    Path
        path to reference image
    """
    with h5py.File(fp, "r") as f:
        data = f["data"][:]
        dtype = data.dtype
        # take the first bci epoch to save out reference image TODO
        tiff_stems = json.loads(f["tiff_stem_location"][:][0])
        bci_epochs = [i for i in session["stimulus_epochs"] if i["stimulus_name"] == "single neuron BCI conditioning"]
        bci_epoch_loc = [i["output_parameters"]["tiff_stem"] for i in bci_epochs][0]
        with h5py.File("../scratch/reference_image.h5", "w") as ref:
            ref.create_dataset(
                "data", data=data[tiff_stems[bci_epoch_loc][0] : tiff_stems[bci_epoch_loc][1], :, :], dtype=dtype
            )
<<<<<<< HEAD

=======
>>>>>>> 6e360e4b
    return Path("../scratch/reference_image.h5")


def singleplane_motion_correction(h5_file: Path, output_dir: Path, session, debug: bool = False):
    """Process single plane data for suite2p parameters

    Parameters
    ----------
    h5_file: Path
        path to h5 file
    output_dir: Path
        output directory
    session: dict
        session metadata
    debug: bool

    Returns
    -------
    h5_file: Path
        path to h5 file
    output_dir: Path
        output directory
    reference_image_fp: Path
        path to reference image
    """

    if not h5_file.is_file():
        h5_file = [f for f in h5_file.glob("*/*.h5")][0]

    experiment_id = h5_file.stem.split(".")[0]
    print(f"Running h5 file: {h5_file}")
    output_dir = make_output_directory(output_dir, experiment_id)
    reference_image_fp = generate_bergamo_movies(h5_file, session)
    if debug:
        stem = h5_file.stem
        debug_file = Path("../scratch") / f"{stem}_debug.h5"
        with h5py.File(h5_file, "r") as f:
            data = f["data"][:5000]
        with h5py.File(debug_file, "a") as f:
            f.create_dataset("data", data=data)
        h5_file = debug_file
    with h5py.File(h5_file, "r") as f:
        tiff_stems = json.loads(f["tiff_stem_location"][:][0])
    with open(output_dir / "tiff_stem_locations.json", "w") as j:
        json.dump(tiff_stems, j)
    
    return h5_file, output_dir, reference_image_fp


if __name__ == "__main__":  # pragma: nocover
    # Set the log level and name the logger
    logger = logging.getLogger("Suite2P motion correction")
    logger.setLevel(logging.INFO)

    # Create an ArgumentParser object
    parser = argparse.ArgumentParser(description="Suite2P motion correction")

    parser.add_argument(
        "-i",
        "--input",
        type=str,
        help="File or directory where h5 file is stored",
        default="../data/",
    )
    parser.add_argument(
        "-o", "--output-dir", type=str, help="Output directory", default="../results/"
    )

    parser.add_argument(
        "-d", "--debug", action="store_true", help="Run with only partial dset"
    )

    parser.add_argument(
        "--tmp_dir",
        type=str,
        default="/scratch",
        help="Directory into which to write temporary files "
        "produced by Suite2P (default: /scratch)",
    )

    parser.add_argument(
        "--force_refImg",
        action="store_true",
        default=True,
        help="Force the use of an external reference image (default: True)",
    )

    parser.add_argument(
        "--outlier_detrend_window",
        type=float,
        default=3.0,
        help="for outlier rejection in the xoff/yoff outputs "
        "of suite2p, the offsets are first de-trended "
        "with a median filter of this duration [seconds]. "
        "This value is ~30 or 90 samples in size for 11 and 31"
        "Hz sampling rates respectively.",
    )

    parser.add_argument(
        "--outlier_maxregshift",
        type=float,
        default=0.05,
        help="units [fraction FOV dim]. After median-filter "
        "detrending, outliers more than this value are "
        "clipped to this value in x and y offset, independently."
        "This is similar to Suite2P's internal maxregshift, but"
        "allows for low-frequency drift. Default value of 0.05 "
        "is typically clipping outliers to 512 * 0.05 = 25 "
        "pixels above or below the median trend.",
    )

    parser.add_argument(
        "--clip_negative",
        action="store_true",
        default=False,
        help="Whether or not to clip negative pixel "
        "values in output. Because the pixel values "
        "in the raw  movies are set by the current "
        "coming off a photomultiplier tube, there can "
        "be pixels with negative values (current has a "
        "sign), possibly due to noise in the rig. "
        "Some segmentation algorithms cannot handle "
        "negative values in the movie, so we have this "
        "option to artificially set those pixels to zero.",
    )

    parser.add_argument(
        "--max_reference_iterations",
        type=int,
        default=8,
        help="Maximum number of iterations for creating "
        "a reference image (default: 8)",
    )

    parser.add_argument(
        "--auto_remove_empty_frames",
        action="store_true",
        default=True,
        help="Automatically detect empty noise frames at the start and "
        "end of the movie. Overrides values set in "
        "trim_frames_start and trim_frames_end. Some movies "
        "arrive with otherwise quality data but contain a set of "
        "frames that are empty and contain pure noise. When "
        "processed, these frames tend to receive "
        "large random shifts that throw off motion border "
        "calculation. Turning on this setting automatically "
        "detects these frames before processing and removes them "
        "from reference image creation,  automated smoothing "
        "parameter searches, and finally the motion border "
        "calculation. The frames are still written however any "
        "shift estimated is removed and their shift is set to 0 "
        "to avoid large motion borders.",
    )

    parser.add_argument(
        "--trim_frames_start",
        type=int,
        default=0,
        help="Number of frames to remove from the start of the movie "
        "if known. Removes frames from motion border calculation "
        "and resets the frame shifts found. Frames are still "
        "written to motion correction. Raises an error if "
        "auto_remove_empty_frames is set and "
        "trim_frames_start > 0",
    )

    parser.add_argument(
        "--trim_frames_end",
        type=int,
        default=0,
        help="Number of frames to remove from the end of the movie "
        "if known. Removes frames from motion border calculation "
        "and resets the frame shifts found. Frames are still "
        "written to motion correction. Raises an error if "
        "auto_remove_empty_frames is set and "
        "trim_frames_start > 0",
    )

    parser.add_argument(
        "--do_optimize_motion_params",
        action="store_true",
        default=False,
        help="Do a search for best parameters of smooth_sigma and "
        "smooth_sigma_time. Adds significant runtime cost to "
        "motion correction and should only be run once per "
        "experiment with the resulting parameters being stored "
        "for later use.",
    )

    parser.add_argument(
        "--use_ave_image_as_reference",
        action="store_true",
        default=False,
        help="Only available if `do_optimize_motion_params` is set. "
        "After the a best set of smoothing parameters is found, "
        "use the resulting average image as the reference for the "
        "full registration. This can be used as two step "
        "registration by setting by setting "
        "smooth_sigma_min=smooth_sigma_max and "
        "smooth_sigma_time_min=smooth_sigma_time_max and "
        "steps=1.",
    )

    # Parse command-line arguments
    args = parser.parse_args()
    # General settings
    datainput = Path(args.input)
    output_dir = Path(args.output_dir)
    data_dir = Path("../data")
    session_fp = next(data_dir.rglob("session.json"))
    description_fp = next(data_dir.rglob("data_description.json"))
    with open(session_fp, "r") as j:
        session = json.load(j)
    with open(description_fp, "r") as j:
        data_description = json.load(j)
    for i in session["data_streams"]:
        frame_rate_hz = [j["frame_rate"] for j in i["ophys_fovs"]]
        if frame_rate_hz:
            break

    frame_rate_hz = frame_rate_hz[0]
    if isinstance(frame_rate_hz, str):
        frame_rate_hz = float(frame_rate_hz)
    reference_image_fp = ""
    if "Bergamo" in session["rig_id"]:
        h5_file, output_dir, reference_image_fp = singleplane_motion_correction(
            data_dir, output_dir, session, debug=args.debug
        )
    else:
        h5_file, output_dir, frame_rate_hz = multiplane_motion_correction(
            datainput, output_dir, debug=args.debug
        )

    # We convert to dictionary
    args = vars(args)
    h5_file = str(h5_file)
    reference_image = None
    meta_jsons = list(data_dir.glob("*/*.json"))
    args["refImg"] = []
    if reference_image_fp:
        args["refImg"] = [reference_image_fp]

    # We construct the paths to the outputs
    args["movie_frame_rate_hz"] = frame_rate_hz
    for key, default in (
        ("motion_corrected_output", "_registered.h5"),
        ("motion_diagnostics_output", "_motion_transform.csv"),
        ("max_projection_output", "_maximum_projection.png"),
        ("avg_projection_output", "_average_projection.png"),
        ("registration_summary_output", "_registration_summary.png"),
        ("motion_correction_preview_output", "_motion_preview.webm"),
        ("output_json", "_motion_correction_output.json"),
    ):
        args[key] = os.path.join(
            output_dir, os.path.splitext(os.path.basename(h5_file))[0] + default
        )

    # These are hardcoded parameters of the wrapper. Those are tracked but
    # not exposed.

    # Lower quantile threshold for avg projection histogram adjustment of movie (default: 0.1)
    args["movie_lower_quantile"] = 0.1
    # Upper quantile threshold for avg projection histogram adjustment of movie (default: 0.999)
    args["movie_upper_quantile"] = 0.999
    # Before creating the webm, the movies will be averaged into bins of this many seconds.
    args["preview_frame_bin_seconds"] = 2.0
    # The preview movie will playback at this factor times real-time.
    args["preview_playback_factor"] = 10.0

    # Number of batches to load from the movie for smoothing parameter testing.
    # Batches are evenly spaced throughout the movie.
    args["n_batches"] = 20
    # Minimum value of the parameter search for smooth_sigma.
    args["smooth_sigma_min"] = 0.65
    # Maximum value of the parameter search for smooth_sigma.
    args["smooth_sigma_max"] = 2.15
    # Number of steps to grid between smooth_sigma and smooth_sigma_max.
    args["smooth_sigma_steps"] = 4
    # Minimum value of the parameter search for smooth_sigma_time.
    args["smooth_sigma_time_min"] = 0
    # Maximum value of the parameter search for smooth_sigma_time.
    args["smooth_sigma_time_max"] = 6
    # Number of steps to grid between smooth_sigma and smooth_sigma_time_max.
    # Large values will add significant time motion correction
    args["smooth_sigma_time_steps"] = 7

    # This is part of a complex scheme to pass an image that is a bit too
    # complicated. Will remove when tested.
    # if not args.get("refImg", ""):
    # args["refImg"] = []

    # Set suite2p args.
    suite2p_args = suite2p.default_ops()

    # Here we overwrite the parameters for suite2p that will not change in our
    # processing pipeline. These are parameters that are not exposed to
    # minimize code length. Those are not set to default.
    suite2p_args["h5py"] = h5_file
    suite2p_args["roidetect"] = False
    suite2p_args["do_registration"] = 1
    suite2p_args["data_path"] = []  # TODO: remove this if not needed by suite2p
    suite2p_args["reg_tif"] = False  # We save our own outputs here
    suite2p_args[
        "nimg_init"
    ] = 500  # Nb of images to compute reference. This value is a bit high. Suite2p has it at 300 normally
    suite2p_args[
        "maxregshift"
    ] = 0.2  # Max allowed registration shift as a fraction of frame max(width and height)
    # These parameters are at the same value as suite2p default. This is just here
    # to make it clear we need those parameters to be at the same value as
    # suite2p default but those lines could be deleted.
    suite2p_args[
        "maxregshiftNR"
    ] = 5.0  # Maximum shift allowed in pixels for a block in rigid registration.
    suite2p_args["batch_size"] = 500  # Number of frames to process at once
    suite2p_args["h5py_key"] = "data"  # h5 path in the file.
    suite2p_args[
        "smooth_sigma"
    ] = 1.15  # Standard deviation in pixels of the gaussian used to smooth the phase correlation.
    suite2p_args[
        "smooth_sigma_time"
    ] = 0.0  # "Standard deviation in time frames of the gaussian used to smooth the data before phase correlation is computed
    suite2p_args["nonrigid"] = True
    suite2p_args["block_size"] = [128, 128]  # Block dimensions in y, x in pixels.
    suite2p_args[
        "snr_thresh"
    ] = 1.2  # If a block is below the above snr threshold. Apply smoothing to the block.

    # This is to overwrite image reference creation.
    suite2p_args["refImg"] = args["refImg"]
    suite2p_args["force_refImg"] = args["force_refImg"]

    # if data is in a S3 bucket, copy it to /scratch for faster access
    if is_S3(suite2p_args["h5py"]):
        dst = "/scratch/" + Path(suite2p_args["h5py"]).name
        logger.info(f"copying {suite2p_args['h5py']} from S3 bucket to {dst}")
        shutil.copy(suite2p_args["h5py"], dst)
        suite2p_args["h5py"] = dst

    check_and_warn_on_datatype(
        h5py_name=suite2p_args["h5py"],
        h5py_key=suite2p_args["h5py_key"],
        logger=logger.warning,
    )

    if args["auto_remove_empty_frames"]:
        logger.info("Attempting to find empty frames at the start and end of the movie.")
        lowside, highside = find_movie_start_end_empty_frames(
            h5py_name=suite2p_args["h5py"],
            h5py_key=suite2p_args["h5py_key"],
            logger=logger.warning,
        )
        args["trim_frames_start"] = lowside
        args["trim_frames_end"] = highside
        logger.info(f"Found ({lowside}, {highside}) at the start/end of the movie.")

    if suite2p_args["force_refImg"] and len(suite2p_args["refImg"]) == 0:
        suite2p_args, args = update_suite2p_args_reference_image(
            suite2p_args,
            args,
        )
    if reference_image_fp:
        suite2p_args, args = update_suite2p_args_reference_image(
            suite2p_args, args, reference_image_fp=reference_image_fp
        )

    # register with Suite2P
    logger.info(f"attempting to motion correct {suite2p_args['h5py']}")
    # make a tempdir for Suite2P's output
    tmp_dir = tempfile.TemporaryDirectory(dir=args["tmp_dir"])
    tdir = tmp_dir.name
    suite2p_args["save_path0"] = tdir
    logger.info(f"Running Suite2P with output going to {tdir}")

    # Make a copy of the args to remove the NumpyArray, refImg, as
    # numpy.ndarray can't be serialized with json. Converting to list
    # and writing to the logger causes the output to be unreadable.
    copy_of_args = copy.deepcopy(suite2p_args)
    copy_of_args.pop("refImg")

    msg = f"running Suite2P v{suite2p.version} with args\n"
    msg += f"{json.dumps(copy_of_args, indent=2, sort_keys=True)}\n"
    logger.info(msg)

    # If we are using a external reference image (including our own
    # produced by compute_referece) communicate this in the log.
    if suite2p_args["force_refImg"]:
        logger.info(f"\tUsing custom reference image: {suite2p_args['refImg']}")

    suite2p_args["h5py"] = [suite2p_args["h5py"]]
    suite2p.run_s2p(suite2p_args)
    suite2p_args["h5py"] = suite2p_args["h5py"][0]

    bin_path = list(Path(tdir).rglob("data.bin"))[0]
    ops_path = list(Path(tdir).rglob("ops.npy"))[0]
    # Suite2P ops file contains at least the following keys:
    # ["Lx", "Ly", "nframes", "xrange", "yrange", "xoff", "yoff",
    #  "corrXY", "meanImg"]
    ops = np.load(ops_path, allow_pickle=True).item()

    # identify and clip offset outliers
    detrend_size = int(frame_rate_hz * args["outlier_detrend_window"])
    xlimit = int(ops["Lx"] * args["outlier_maxregshift"])
    ylimit = int(ops["Ly"] * args["outlier_maxregshift"])
    logger.info(
        "checking whether to clip where median-filtered "
        "offsets exceed (x,y) limits of "
        f"({xlimit},{ylimit}) [pixels]"
    )
    delta_x, x_clipped = identify_and_clip_outliers(
        np.array(ops["xoff"]), detrend_size, xlimit
    )
    delta_y, y_clipped = identify_and_clip_outliers(
        np.array(ops["yoff"]), detrend_size, ylimit
    )
    clipped_indices = list(set(x_clipped).union(set(y_clipped)))
    logger.info(f"{len(x_clipped)} frames clipped in x")
    logger.info(f"{len(y_clipped)} frames clipped in y")
    logger.info(f"{len(clipped_indices)} frames will be adjusted for clipping")

    # accumulate data from Suite2P's binary file
    data = suite2p.io.BinaryFile(ops["Ly"], ops["Lx"], bin_path).data

    if args["clip_negative"]:
        data[data < 0] = 0
        data = np.uint16(data)

    # anywhere we've clipped the offset, translate the frame
    # using Suite2P's shift_frame by the difference resulting
    # from clipping, for example, if Suite2P moved a frame
    # by 100 pixels, and we have clipped that to 30, this will
    # move it -70 pixels
    if not suite2p_args["nonrigid"]:
        # If using non-rigid, we can't modify the output frames and have
        # the shifts make sense. Hence we don't calculate which shifts
        # to clip given that the shift will no longer make sense.
        for frame_index in clipped_indices:
            dx = delta_x[frame_index] - ops["xoff"][frame_index]
            dy = delta_y[frame_index] - ops["yoff"][frame_index]
            data[frame_index] = suite2p.registration.rigid.shift_frame(
                data[frame_index], dy, dx
            )

    # If we found frames that are empty at the end and beginning of the
    # movie, we reset their motion shift and set their shifts to 0.
    reset_frame_shift(
        data,
        delta_y,
        delta_x,
        args["trim_frames_start"],
        args["trim_frames_end"],
    )
    # Create a boolean lookup of frames we reset as they were found
    # to be empty.
    is_valid = np.ones(len(data), dtype="bool")
    is_valid[: args["trim_frames_start"]] = False
    is_valid[len(data) - args["trim_frames_end"] :] = False

    # write the hdf5
    with h5py.File(args["motion_corrected_output"], "w") as f:
        f.create_dataset("data", data=data, chunks=(1, *data.shape[1:]))
        # Sort the reference image used to register. If we do not used
        # our custom reference image creation code, this dataset will
        # be empty.
        f.create_dataset("ref_image", data=suite2p_args["refImg"])
        # Write a copy of the configuration output of this dataset into the
        # HDF5 file.
        args_copy = copy.deepcopy(args)
        suite_args_copy = copy.deepcopy(suite2p_args)
        # We have to pop the ref image out as numpy arrays can't be
        # serialized into json. The reference image is instead stored in
        # the 'ref_image' dataset.
        suite_args_copy.pop("refImg")
        args_copy.pop("refImg")
        args_copy["suite2p_args"] = suite_args_copy
        f.create_dataset(name="metadata", data=json.dumps(args_copy).encode("utf-8"))
        # save Suite2p registration metrics
        f.create_group("reg_metrics")
        f.create_dataset("reg_metrics/regDX", data=ops.get("regDX", []))
        f.create_dataset("reg_metrics/regPC", data=ops.get("regPC", []))
        f.create_dataset("reg_metrics/tPC", data=ops.get("tPC", []))
    logger.info(f"saved Suite2P output to {args['motion_corrected_output']}")
    # make projections
    mx_proj = projection_process(data, projection="max")
    av_proj = projection_process(data, projection="avg")
    write_output_metadata(
        args_copy, Path(suite2p_args["h5py"]), args["motion_corrected_output"], output_dir
    )
    # TODO: normalize here, if desired
    # save projections
    for im, dst_path in zip(
        [mx_proj, av_proj],
        [
            args["max_projection_output"],
            args["avg_projection_output"],
        ],
    ):
        with Image.fromarray(im) as pilim:
            pilim.save(dst_path)
        logger.info(f"wrote {dst_path}")

    # Save motion offset data to a csv file
    # TODO: This *.csv file is being created to maintain compatibility
    # with current ophys processing pipeline. In the future this output
    # should be removed and a better data storage format used.
    # 01/25/2021 - NJM
    if suite2p_args["nonrigid"]:
        # Convert data to string for storage in the CSV output.
        nonrigid_x = [
            np.array2string(
                arr,
                separator=",",
                suppress_small=True,
                max_line_width=4096,
            )
            for arr in ops["xoff1"]
        ]
        nonrigid_y = [
            np.array2string(
                arr,
                separator=",",
                suppress_small=True,
                max_line_width=4096,
            )
            for arr in ops["yoff1"]
        ]
        nonrigid_corr = [
            np.array2string(
                arr,
                separator=",",
                suppress_small=True,
                max_line_width=4096,
            )
            for arr in ops["corrXY1"]
        ]
        motion_offset_df = pd.DataFrame(
            {
                "framenumber": list(range(ops["nframes"])),
                "x": ops["xoff"],
                "y": ops["yoff"],
                "x_pre_clip": ops["xoff"],
                "y_pre_clip": ops["yoff"],
                "correlation": ops["corrXY"],
                "is_valid": is_valid,
                "nonrigid_x": nonrigid_x,
                "nonrigid_y": nonrigid_y,
                "nonrigid_corr": nonrigid_corr,
            }
        )
    else:
        motion_offset_df = pd.DataFrame(
            {
                "framenumber": list(range(ops["nframes"])),
                "x": delta_x,
                "y": delta_y,
                "x_pre_clip": ops["xoff"],
                "y_pre_clip": ops["yoff"],
                "correlation": ops["corrXY"],
                "is_valid": is_valid,
            }
        )
    motion_offset_df.to_csv(path_or_buf=args["motion_diagnostics_output"], index=False)
    logger.info(
        f"Writing the LIMS expected 'OphysMotionXyOffsetData' "
        f"csv file to: {args['motion_diagnostics_output']}"
    )

    if len(clipped_indices) != 0 and not suite2p_args["nonrigid"]:
        logger.warning(
            "some offsets have been clipped and the values "
            "for 'correlation' in "
            "{args['motion_diagnostics_output']} "
            "where (x_clipped OR y_clipped) = True are not valid"
        )

    # create and write the summary png
    motion_offset_df = pd.read_csv(args["motion_diagnostics_output"])
    png_out_path = make_png(
        Path(args["max_projection_output"]),
        Path(args["avg_projection_output"]),
        motion_offset_df,
        Path(args["registration_summary_output"]),
    )
    logger.info(f"wrote {png_out_path}")

    # create and write the nonrigid summary png
    if "nonrigid_x" in motion_offset_df.keys():
        p = Path(args["registration_summary_output"])
        nonrigid_png_out_path = make_nonrigid_png(
            Path(args["motion_corrected_output"]),
            Path(args["avg_projection_output"]),
            motion_offset_df,
            p.parent.joinpath(p.stem + "_nonrigid" + p.suffix),
        )
        logger.info(f"wrote {nonrigid_png_out_path}")

    # downsample and normalize the input movies
    ds_partial = partial(
        downsample_normalize,
        frame_rate=args["movie_frame_rate_hz"],
        bin_size=args["preview_frame_bin_seconds"],
        lower_quantile=args["movie_lower_quantile"],
        upper_quantile=args["movie_upper_quantile"],
    )
    processed_vids = [
        ds_partial(i)
        for i in [
            Path(h5_file),
            Path(args["motion_corrected_output"]),
        ]
    ]
    logger.info("finished downsampling motion corrected and non-motion corrected movies")

    # tile into 1 movie, raw on left, motion corrected on right
    try:
        tiled_vids = np.block(processed_vids)

        # make into a viewable artifact
        playback_fps = args["preview_playback_factor"] / args["preview_frame_bin_seconds"]
        encode_video(tiled_vids, args["motion_correction_preview_output"], playback_fps)
        logger.info("wrote " f"{args['motion_correction_preview_output']}")
    except:
        logger.info("Could not write motion correction preview")
    # compute crispness of mean image using raw and registered movie
    with (
        h5py.File(h5_file) as f_raw,
        h5py.File(args["motion_corrected_output"], "r+") as f,
    ):
        mov_raw = f_raw["data"]
        mov = f["data"]
        crispness = [
            np.sqrt(np.sum(np.array(np.gradient(np.mean(m, 0))) ** 2))
            for m in (mov_raw, mov)
        ]
        logger.info("computed crispness of mean image before and after registration")

        # compute residual optical flow using Farneback method
        if f["reg_metrics/regPC"][:].any():
            regPC = f["reg_metrics/regPC"]
            flows = np.zeros(regPC.shape[1:] + (2,), np.float32)
            for i in range(len(flows)):
                pclow, pchigh = regPC[:, i]
                flows[i] = cv2.calcOpticalFlowFarneback(
                    pclow,
                    pchigh,
                    None,
                    pyr_scale=0.5,
                    levels=3,
                    winsize=100,
                    iterations=15,
                    poly_n=5,
                    poly_sigma=1.2 / 5,
                    flags=0,
                )
            flows_norm = np.sqrt(np.sum(flows**2, -1))
            farnebackDX = np.transpose([flows_norm.mean((1, 2)), flows_norm.max((1, 2))])
            f.create_dataset("reg_metrics/crispness", data=crispness)
            f.create_dataset("reg_metrics/farnebackROF", data=flows)
            f.create_dataset("reg_metrics/farnebackDX", data=farnebackDX)
            logger.info(
                "computed residual optical flow of top PCs using Farneback method"
            )
            logger.info(
                "appended additional registration metrics to"
                f"{args['motion_corrected_output']}"
            )

        # create image of PC_low, PC_high, and the residual optical flow between them
        if f["reg_metrics/regDX"][:].any():
            for iPC in set(
                (
                    np.argmax(f["reg_metrics/regDX"][:, -1]),
                    np.argmax(farnebackDX[:, -1]),
                )
            ):
                p = Path(args["registration_summary_output"])
                flow_png(
                    Path(args["motion_corrected_output"]),
                    str(p.parent / p.stem),
                    iPC,
                )
                logger.info(f"created images of PC_low, PC_high, and PC_rof for PC {iPC}")

    # Clean up temporary directory
    tmp_dir.cleanup()<|MERGE_RESOLUTION|>--- conflicted
+++ resolved
@@ -1335,10 +1335,6 @@
             ref.create_dataset(
                 "data", data=data[tiff_stems[bci_epoch_loc][0] : tiff_stems[bci_epoch_loc][1], :, :], dtype=dtype
             )
-<<<<<<< HEAD
-
-=======
->>>>>>> 6e360e4b
     return Path("../scratch/reference_image.h5")
 
 
