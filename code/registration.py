import argparse
import copy
import json
import logging
import os
import shutil
import subprocess
import tempfile
import warnings
from datetime import datetime as dt
from functools import partial
from glob import glob
from itertools import product
from multiprocessing import Pool
from pathlib import Path
from time import time
from typing import Callable, Optional, Tuple, Union

import cv2
import h5py
import matplotlib as mpl
import numpy as np
import pandas as pd
import suite2p
from aind_data_schema import Processing
from aind_data_schema.processing import (
    AnalysisProcess,
    DataProcess,
    PipelineProcess,
    ProcessName,
)
from aind_ophys_utils.array_utils import normalize_array
from aind_ophys_utils.video_utils import downsample_h5_video, encode_video
from matplotlib import pyplot as plt  # noqa: E402
from PIL import Image
from scipy.ndimage import median_filter
from scipy.stats import sigmaclip
from suite2p.registration.nonrigid import make_blocks
from suite2p.registration.register import pick_initial_reference, register_frames
from suite2p.registration.rigid import (
    apply_masks,
    compute_masks,
    phasecorr,
    phasecorr_reference,
    shift_frame,
)
from sync_dataset import Sync

mpl.use("Agg")


def is_S3(file_path: str):
    """Test if a file is in a S3 bucket
    Parameters
    ----------
    file_path : str
        Location of the file.
    """
    return "s3fs" in subprocess.check_output(
        "df " + file_path + "| sed -n '2 p'", shell=True, text=True
    )


def load_initial_frames(
    file_path: str,
    h5py_key: str,
    n_frames: int,
    trim_frames_start: int = 0,
    trim_frames_end: int = 0,
) -> np.ndarray:
    """Load a subset of frames from the hdf5 data specified by file_path.

    Only loads frames between trim_frames_start and n_frames - trim_frames_end
    from the movie. If both are 0, load frames from the full movie.

    Parameters
    ----------
    file_path : str
        Location of the raw ophys, HDF5 data to load.
    h5py_key : str
        Name of the dataset to load from the HDF5 file.
    n_frames : int
        Number of frames to load from the input HDF5 data.

    Returns
    -------
    frames : array-like, (n_frames, nrows, ncols)
        Frames selected from the input raw data linearly spaced in index of the
        time axis. If n_frames > tot_frames, a number of frames equal to
        tot_frames is returned.
    """
    with h5py.File(file_path, "r") as hdf5_file:
        # Load all frames as fancy indexing is slower than loading the full
        # data.
        max_frame = hdf5_file[h5py_key].shape[0] - trim_frames_end
        frame_window = hdf5_file[h5py_key][trim_frames_start:max_frame]
        # Total number of frames in the movie.
        tot_frames = frame_window.shape[0]
        requested_frames = np.linspace(
            0, tot_frames, 1 + min(n_frames, tot_frames), dtype=int
        )[:-1]
        frames = frame_window[requested_frames]
    return frames


def compute_reference(
    input_frames: np.ndarray,
    niter: int,
    maxregshift: float,
    smooth_sigma: float,
    smooth_sigma_time: float,
    mask_slope_factor: float = 3,
) -> np.ndarray:
    """Computes a stacked reference image from the input frames.

    Modified version of Suite2P's compute_reference function with no updating
    of input frames. Picks initial reference then iteratively aligns frames to
    create reference. This code does not reproduce the pre-processing suite2p
    does to data from 1Photon scopes. As such, if processing 1Photon data, the
    user should use the suite2p reference image creation.

    Parameters
    ----------
    input_frames : array-like, (n_frames, nrows, ncols)
        Set of frames to create a reference from.
    niter : int
        Number of iterations to perform when creating the reference image.
    maxregshift : float
        Maximum shift allowed as a fraction of the image width or height, which
        ever is longer.
    smooth_sigma : float
        Width of the Gaussian used to smooth the phase correlation between the
        reference and the frame with which it is being registered.
    smooth_sigma_time : float
        Width of the Gaussian used to smooth between multiple frames by before
        phase correlation.
    mask_slope_factor : int
        Factor to multiply ``smooth_sigma`` by when creating masks for the
        reference image during suite2p phase correlation. These masks down
        weight edges of the image. The default used in suite2p, where this
        method is adapted from, is 3.

    Returns
    -------
    refImg : array-like, (nrows, ncols)
        Reference image created from the input data.
    """
    # Get the dtype of the input frames to properly cast the final reference
    # image as the same type.
    frames_dtype = input_frames.dtype

    # Get initial reference image from suite2p.
    frames = remove_extrema_frames(input_frames)
    ref_image = pick_initial_reference(frames)

    # Determine how much to pad our frames by before shifting to prevent
    # wraps.
    pad_y = int(np.ceil(maxregshift * ref_image.shape[0]))
    pad_x = int(np.ceil(maxregshift * ref_image.shape[1]))

    for idx in range(niter):
        # Compute the number of frames to select in creating the reference
        # image. At most we select half to the input frames.
        nmax = int(frames.shape[0] * (1.0 + idx) / (2 * niter))

        # rigid Suite2P phase registration.
        ymax, xmax, cmax = phasecorr(
            data=apply_masks(
                frames,
                *compute_masks(
                    refImg=ref_image,
                    maskSlope=mask_slope_factor * smooth_sigma,
                ),
            ),
            cfRefImg=phasecorr_reference(
                refImg=ref_image,
                smooth_sigma=smooth_sigma,
            ),
            maxregshift=maxregshift,
            smooth_sigma_time=smooth_sigma_time,
        )

        # Find the indexes of the frames that are the most correlated and
        # select the first nmax.
        isort = np.argsort(-cmax)[:nmax]

        # Copy the most correlated frames so we don't shift the original data.
        # We pad this data to prevent wraps from showing up in the reference
        # image. We pad with NaN values to enable us to use nanmean and only
        # average those pixels that contain data in the average.
        max_corr_frames = np.pad(
            array=frames[isort].astype(float),
            pad_width=((0, 0), (pad_y, pad_y), (pad_x, pad_x)),
            constant_values=np.nan,
        )
        max_corr_xmax = xmax[isort]
        max_corr_ymax = ymax[isort]
        # Apply shift to the copy of the frames.
        for frame, dy, dx in zip(max_corr_frames, max_corr_ymax, max_corr_xmax):
            frame[:] = shift_frame(frame=frame, dy=dy, dx=dx)

        # Create a new reference image from the highest correlated data.
        with warnings.catch_warnings():
            # Assuming the motion correction went well, there should be a lot
            # of empty values in the padded area around the frames. We suppress
            # warnings for these "Empty Slices" as they are expected.
            warnings.filterwarnings("ignore", "Mean of empty slice")
            ref_image = np.nanmean(max_corr_frames, axis=0)
        # Shift reference image to position of mean shifts to remove any bulk
        # displacement.
        ref_image = shift_frame(
            frame=ref_image,
            dy=int(np.round(-max_corr_ymax.mean())),
            dx=int(np.round(-max_corr_xmax.mean())),
        )
        # Clip the reference image back down to the original size and remove
        # any NaNs remaining. Throw warning if a NaN is found.
        ref_image = ref_image[pad_y:-pad_y, pad_x:-pad_x]
        if np.any(np.isnan(ref_image)):
            # NaNs can sometimes be left over from the image padding during the
            # first few iterations before the reference image has converged.
            # If there are still NaNs left after the final iteration, we
            # throw the following warning.
            if idx + 1 == niter:
                logging.warning(
                    f"Warning: {np.isnan(ref_image).sum()} NaN pixels were "
                    "found in the reference image on the final iteration. "
                    "Likely the image quality is low and shifting frames "
                    "failed. Setting NaN values to the image mean."
                )
            ref_image = np.nan_to_num(ref_image, nan=np.nanmean(ref_image), copy=False)
        ref_image = ref_image.astype(frames_dtype)

    return ref_image


def remove_extrema_frames(input_frames: np.ndarray, n_sigma: float = 3) -> np.ndarray:
    """Remove frames with extremum mean values from the frames used in
    reference image processing/creation.

    Likely these are empty frames of pure noise or very high intensity frames
    relative to mean.

    Parameters
    ----------
    input_frames : numpy.ndarray, (N, M, K)
        Set of frames to trim.
    n_sigma : float, optional
        Number of standard deviations to above which to clip. Default is 3
        which was found to remove all empty frames while preserving most
        frames.

    Returns
    -------
    trimmed_frames : numpy.ndarray, (N, M, K)
        Set of frames with the extremum frames removed.
    """
    frame_means = np.mean(input_frames, axis=(1, 2))
    _, low_cut, high_cut = sigmaclip(frame_means, low=n_sigma, high=n_sigma)
    trimmed_frames = input_frames[
        np.logical_and(frame_means > low_cut, frame_means < high_cut)
    ]
    return trimmed_frames


def optimize_motion_parameters(
    initial_frames: np.ndarray,
    smooth_sigmas: np.array,
    smooth_sigma_times: np.array,
    suite2p_args: dict,
    trim_frames_start: int = 0,
    trim_frames_end: int = 0,
    n_batches: int = 20,
    logger: Optional[Callable] = None,
) -> dict:
    """Loop over a range of parameters and select the best set from the
    max acutance of the final, average image.

    Parameters
    ----------
    initial_frames : numpy.ndarray, (N, M, K)
        Smaller subset of frames to create a reference image from.
    smooth_sigmas : numpy.ndarray, (N,)
        Array of suite2p smooth sigma values to attempt. Number of iterations
        will be len(`smooth_sigmas`) * len(`smooth_sigma_times`).
    smooth_sigma_times : numpy.ndarray, (N,)
        Array of suite2p smooth sigma time values to attempt. Number of
        iterations will be len(`smooth_sigmas`) * len(`smooth_sigma_times`).
    suite2p_args : dict
        A dictionary of suite2p configs containing at minimum:

        ``"h5py"``
            HDF5 file containing to the movie to motion correct.
        ``"h5py_key"``
            Name of the dataset where the movie to be motion corrected is
            stored.
        ``"maxregshift"``
            Maximum shift allowed as a fraction of the image dimensions.
    trim_frames_start : int, optional
        Number of frames to disregard from the start of the movie. Default 0.
    trim_frames_start : int, optional
        Number of frames to disregard from the end of the movie. Default 0.
    n_batches : int
        Number of batches to load. Processing a large number of frames at once
        will likely result in running out of memory, hence processing in
        batches. Total returned size isn_batches * suit2p_args['batch_size'].
    logger : Optional[Callable]
        Function to print to stdout or a log.

    Returns
    -------
    best_result : dict
        A dict containing the final results of the search:

        ``ave_image``
            Image created with the settings yielding the highest image acutance
            (numpy.ndarray, (N, M))
        ``ref_image``
            Reference Image created with the settings yielding the highest
            image acutance (numpy.ndarray, (N, M))
        ``acutance``
            Acutance of ``best_image``. (float)
        ``smooth_sigma``
            Value of ``smooth_sigma`` found to yield the best acutance (float).
        ``smooth_sigma_time``
            Value of ``smooth_sigma_time`` found to yield the best acutance
            (float).
    """
    best_results = {
        "acutance": 1e-16,
        "ave_image": np.array([]),
        "ref_image": np.array([]),
        "smooth_sigma": -1,
        "smooth_sigma_time": -1,
    }
    logger("Starting search for best smoothing parameters...")
    sub_frames = load_representative_sub_frames(
        suite2p_args["h5py"],
        suite2p_args["h5py_key"],
        trim_frames_start,
        trim_frames_end,
        n_batches=n_batches,
        batch_size=suite2p_args["batch_size"],
    )
    start_time = time()
    for param_spatial, param_time in product(smooth_sigmas, smooth_sigma_times):
        current_args = suite2p_args.copy()
        current_args["smooth_sigma"] = param_spatial
        current_args["smooth_sigma_time"] = param_time

        if logger:
            logger(
                f'\tTrying: smooth_sigma={current_args["smooth_sigma"]}, '
                f'smooth_sigma_time={current_args["smooth_sigma_time"]}'
            )

        ref_image = compute_reference(
            initial_frames,
            8,
            current_args["maxregshift"],
            current_args["smooth_sigma"],
            current_args["smooth_sigma_time"],
        )
        image_results = create_ave_image(
            ref_image,
            sub_frames.copy(),
            current_args,
            batch_size=suite2p_args["batch_size"],
        )
        ave_image = image_results["ave_image"]
        # Compute the acutance ignoring the motion border. Sharp motion
        # borders can potentially get rewarded with high acutance.
        current_acu = compute_acutance(
            ave_image,
            image_results["min_y"],
            image_results["max_y"],
            image_results["min_x"],
            image_results["max_x"],
        )

        if current_acu > best_results["acutance"]:
            best_results["acutance"] = current_acu
            best_results["ave_image"] = ave_image
            best_results["ref_image"] = ref_image
            best_results["smooth_sigma"] = current_args["smooth_sigma"]
            best_results["smooth_sigma_time"] = current_args["smooth_sigma_time"]
        if logger:
            logger(f"\t\tResulting acutance={current_acu:.4f}")
    if logger:
        logger(
            f"Found best motion parameters in {time() - start_time:.0f} "
            f'seconds, with image acutance={best_results["acutance"]:.4f}, '
            f'for parameters: smooth_sigma={best_results["smooth_sigma"]}, '
            f'smooth_sigma_time={best_results["smooth_sigma_time"]}'
        )
    return best_results


def load_representative_sub_frames(
    h5py_name,
    h5py_key,
    trim_frames_start: int = 0,
    trim_frames_end: int = 0,
    n_batches: int = 20,
    batch_size: int = 500,
):
    """Load a subset of frames spanning the full movie.

    Parameters
    ----------
    h5py_name : str
        Path to the h5 file to load frames from.
    h5py_key : str
        Name of the h5 dataset containing the movie.
    trim_frames_start : int, optional
        Number of frames to disregard from the start of the movie. Default 0.
    trim_frames_start : int, optional
        Number of frames to disregard from the end of the movie. Default 0.
    n_batches : int
        Number of batches to load. Total returned size is
        n_batches * batch_size.
    batch_size : int, optional
        Number of frames to process at once. Total returned size is
        n_batches * batch_size.

    Returns
    -------
    """
    output_frames = []
    frame_fracts = np.arange(0, 1, 1 / n_batches)
    with h5py.File(h5py_name, "r") as h5_file:
        dataset = h5_file[h5py_key]
        total_frames = dataset.shape[0] - trim_frames_start - trim_frames_end
        if total_frames < n_batches * batch_size:
            return dataset[:]
        for percent_start in frame_fracts:
            frame_start = int(percent_start * total_frames + trim_frames_start)
            output_frames.append(dataset[frame_start : frame_start + batch_size])
    return np.concatenate(output_frames)


def create_ave_image(
    ref_image: np.ndarray,
    input_frames: np.ndarray,
    suite2p_args: dict,
    batch_size: int = 500,
) -> dict:
    """Run suite2p image motion correction over a full movie.

    Parameters
    ----------
    ref_image : numpy.ndarray, (N, M)
        Reference image to correlate with movie frames.
    input_frames : numpy.ndarray, (L, N, M)
        Frames to motion correct and compute average image/acutance of.
    suite2p_args : dict
        Dictionary of suite2p args containing:

        ``"h5py"``
            HDF5 file containing to the movie to motion correct.
        ``"h5py_key"``
            Name of the dataset where the movie to be motion corrected is
            stored.
        ``"maxregshift"``
            Maximum shift allowed as a fraction of the image dimensions.
        ``"smooth_sigma"``
            Spatial Gaussian smoothing parameter used by suite2p to smooth
            frames before correlation. (float).
        ``"smooth_sigma_time"``
            Time Gaussian smoothing of frames to apply before correlation.
            (float).
    batch_size : int, optional
        Number of frames to process at once.

    Returns
    -------
    ave_image_dict : dict
        A dict containing the average image and motion border values:

        ``ave_image``
            Image created with the settings yielding the highest image acutance
            (numpy.ndarray, (N, M))
        ``min_y``
            Minimum y allowed value in image array. Below this is motion
            border.
        ``max_y``
            Maximum y allowed value in image array. Above this is motion
            border.
        ``min_x``
            Minimum x allowed value in image array. Below this is motion
            border.
        ``max_x``
            Maximum x allowed value in image array. Above this is motion
            border.
    """
    ave_frame = np.zeros((ref_image.shape[0], ref_image.shape[1]))
    min_y = 0
    max_y = 0
    min_x = 0
    max_x = 0
    tot_frames = input_frames.shape[0]
    add_modify_required_parameters(suite2p_args)
    for start_idx in np.arange(0, tot_frames, batch_size):
        end_idx = start_idx + batch_size
        if end_idx > tot_frames:
            end_idx = tot_frames
        frames = input_frames[start_idx:end_idx]
        frames, dy, dx, _, _, _, _ = register_frames(
            refAndMasks=ref_image, frames=frames, ops=suite2p_args
        )
        min_y = min(min_y, dy.min())
        max_y = max(max_y, dy.max())
        min_x = min(min_x, dx.min())
        max_x = max(max_x, dx.max())
        ave_frame += frames.sum(axis=0) / tot_frames

    return {
        "ave_image": ave_frame,
        "min_y": int(np.fabs(min_y)),
        "max_y": int(max_y),
        "min_x": int(np.fabs(min_x)),
        "max_x": int(max_x),
    }


def add_modify_required_parameters(suite2p_args: dict):
    """Check that minimum parameters needed by suite2p registration are
    available. If not add them to the suite2p_args dict.

    Additionally, make sure that nonrigid is set to false as are gridsearch
    of parameters above is not setup to use nonrigid.

    Parameters
    ----------
    suite2p_args : dict
        Suite2p ops dictionary with potentially missing values.
    """
    if suite2p_args.get("1Preg") is None:
        suite2p_args["1Preg"] = False
    if suite2p_args.get("bidiphase") is None:
        suite2p_args["bidiphase"] = False
    if suite2p_args.get("nonrigid") is None:
        suite2p_args["nonrigid"] = False
    if suite2p_args.get("norm_frames") is None:
        suite2p_args["norm_frames"] = True
    # Don't use nonrigid for parameter search.
    suite2p_args["nonrigid"] = False


def compute_acutance(
    image: np.ndarray,
    min_cut_y: int = 0,
    max_cut_y: int = 0,
    min_cut_x: int = 0,
    max_cut_x: int = 0,
) -> float:
    """Compute the acutance (sharpness) of an image.

    Parameters
    ----------
    image : numpy.ndarray, (N, M)
        Image to compute acutance of.
    min_cut_y : int
        Number of pixels to cut from the beginning of the y axis.
    max_cut_y : int
        Number of pixels to cut from the end of the y axis.
    min_cut_x : int
        Number of pixels to cut from the beginning of the x axis.
    max_cut_x : int
        Number of pixels to cut from the end of the x axis.

    Returns
    -------
    acutance : float
        Acutance of the image.
    """
    im_max_y, im_max_x = image.shape

    cut_image = image[min_cut_y : im_max_y - max_cut_y, min_cut_x : im_max_x - max_cut_x]
    grady, gradx = np.gradient(cut_image)
    return (grady**2 + gradx**2).mean()


def check_and_warn_on_datatype(h5py_name: str, h5py_key: str, logger: Callable):
    """Suite2p assumes int16 types throughout code. Check that the input
    data is type int16 else throw a warning.

    Parameters
    ----------
    h5py_name : str
        Path to the HDF5 containing the data.
    h5py_key : str
        Name of the dataset to check.
    logger : Callable
        Logger to output logger warning to.
    """
    with h5py.File(h5py_name, "r") as h5_file:
        dataset = h5_file[h5py_key]

        if dataset.dtype.byteorder == ">":
            logger(
                "Data byteorder is big-endian which may cause issues in "
                "suite2p. This may result in a crash or unexpected "
                "results."
            )
        if dataset.dtype.name != "int16":
            logger(
                f"Data type is {dataset.dtype.name} and not int16. Suite2p "
                "assumes int16 data as input and throughout codebase. "
                "Non-int16 data may result in unexpected results or "
                "crashes."
            )


def _mean_of_batch(i, h5py_name, h5py_key):
    return h5py.File(h5py_name)[h5py_key][i : i + 1000].mean(axis=(1, 2))


def find_movie_start_end_empty_frames(
    h5py_name: str,
    h5py_key: str,
    n_sigma: float = 5,
    logger: Optional[Callable] = None,
    n_jobs: Optional[int] = None,
) -> Tuple[int, int]:
    """Load a movie from HDF5 and find frames at the start and end of the
    movie that are empty or pure noise and 5 sigma discrepant from the
    average frame.

    If a non-contiguous set of frames is found, the code will return 0 for
    that half of the movie and throw a warning about the quality of the data.

    Parameters
    ----------
    h5py_name : str
        Name of the HDF5 file to load from.
    h5py_key : str
        Name of the dataset to load from the HDF5 file.
    n_sigma : float
        Number of standard deviations beyond which a frame is considered an
        outlier and "empty".
    logger : Optional[Callable]
        Function to print warning messages to.
    n_jobs: Optional[int]
        The number of jobs to run in parallel.

    Returns
    -------
    trim_frames : Tuple[int, int]
        Tuple of the number of frames to cut from the start and end of the
        movie as (n_trim_start, n_trim_end).
    """
    # Find the midpoint of the movie.
    n_frames = h5py.File(h5py_name, "r")[h5py_key].shape[0]
    midpoint = n_frames // 2
    # We discover empty or extrema frames by comparing the mean of each frames
    # to the mean of the full movie.
    if n_jobs == 1 or n_frames < 2000:
        means = h5py.File(h5py_name, "r")[h5py_key][:].mean(axis=(1, 2))
    else:
        means = np.concatenate(
            Pool(n_jobs).starmap(
                _mean_of_batch, product(range(0, n_frames, 1000), [h5py_name], [h5py_key])
            )
        )
    mean_of_frames = means.mean()

    # Compute a robust standard deviation that is not sensitive to the
    # outliers we are attempting to find.
    quart_low, quart_high = np.percentile(means, [25, 75])
    # Convert the inner quartile range to an estimate of the standard deviation
    # 0.6745 is the converting factor between the inner quartile and a
    # traditional standard deviation.
    std_est = (quart_high - quart_low) / (2 * 0.6745)

    # Get the indexes of the frames that are found to be n_sigma deviating.
    start_idxs = np.sort(
        np.argwhere(means[:midpoint] < mean_of_frames - n_sigma * std_est)
    ).flatten()
    end_idxs = (
        np.sort(
            np.argwhere(means[midpoint:] < mean_of_frames - n_sigma * std_est)
        ).flatten()
        + midpoint
    )

    # Get the total number of these frames.
    lowside = len(start_idxs)
    highside = len(end_idxs)

    # Check to make sure that the indexes found were only from the start/end
    # of the movie. If not, throw a warning and reset the number of frames
    # found to zero.
    if not np.array_equal(start_idxs, np.arange(0, lowside, dtype=start_idxs.dtype)):
        lowside = 0
        if logger is not None:
            logger(
                f"{n_sigma} sigma discrepant frames found outside the "
                "beginning of the movie. Please inspect the movie for data "
                "quality. Not trimming frames from the movie beginning."
            )
    if not np.array_equal(
        end_idxs,
        np.arange(n_frames - highside, n_frames, dtype=end_idxs.dtype),
    ):
        highside = 0
        if logger is not None:
            logger(
                f"{n_sigma} sigma discrepant frames found outside the end "
                "of the movie. Please inspect the movie for data quality. "
                "Not trimming frames from the movie end."
            )

    return (lowside, highside)


def reset_frame_shift(
    frames: np.ndarray,
    dy_array: np.ndarray,
    dx_array: np.ndarray,
    trim_frames_start: int,
    trim_frames_end: int,
):
    """Reset the frames of a movie and their shifts.

    Shifts the frame back to its original location and resets the shifts for
    those frames to (0, 0). Frames, dy_array, and dx_array are edited in
    place.

    Parameters
    ----------
    frames : numpy.ndarray, (N, M, K)
        Full movie to reset frames in.
    dy_array : numpy.ndarray, (N,)
        Array of shifts in the y direction for each frame of the movie.
    dx_array : numpy.ndarray, (N,)
        Array of shifts in the x direction for each frame of the movie.
    trim_frames_start : int
        Number of frames at the start of the movie that were identified as
        empty or pure noise.
    trim_frames_end : int
        Number of frames at the end of the movie that were identified as
        empty or pure noise.
    """
    for idx in range(trim_frames_start):
        dy = -dy_array[idx]
        dx = -dx_array[idx]
        frames[idx] = shift_frame(frames[idx], dy, dx)
        dy_array[idx] = 0
        dx_array[idx] = 0

    for idx in range(frames.shape[0] - trim_frames_end, frames.shape[0]):
        dy = -dy_array[idx]
        dx = -dx_array[idx]
        frames[idx] = shift_frame(frames[idx], dy, dx)
        dy_array[idx] = 0
        dx_array[idx] = 0


def projection_process(data: np.ndarray, projection: str = "max") -> np.ndarray:
    """

    Parameters
    ----------
    data: np.ndarray
        nframes x nrows x ncols, uint16
    projection: str
        "max" or "avg"

    Returns
    -------
    proj: np.ndarray
        nrows x ncols, uint8

    """
    if projection == "max":
        proj = np.max(data, axis=0)
    elif projection == "avg":
        proj = np.mean(data, axis=0)
    else:
        raise ValueError('projection can be "max" or "avg" not ' f"{projection}")
    return normalize_array(proj)


def identify_and_clip_outliers(
    data: np.ndarray, med_filter_size: int, thresh: int
) -> Tuple[np.ndarray, np.ndarray]:
    """given data, identify the indices of outliers
    based on median filter detrending, and a threshold

    Parameters
    ----------
    data: np.ndarray
        1D array of samples
    med_filter_size: int
        the number of samples for 'size' in
        scipy.ndimage.filters.median_filter
    thresh: int
        multipled by the noise estimate to establish a threshold, above
        which, samples will be marked as outliers.

    Returns
    -------
    data: np.ndarry
        1D array of samples, clipped to threshold around median-filtered data
    indices: np.ndarray
        the indices where clipping took place

    """
    data_filtered = median_filter(data, med_filter_size, mode="nearest")
    detrended = data - data_filtered
    indices = np.argwhere(np.abs(detrended) > thresh).flatten()
    data[indices] = np.clip(
        data[indices], data_filtered[indices] - thresh, data_filtered[indices] + thresh
    )
    return data, indices


def make_output_directory(output_dir: Path, experiment_id: str) -> str:
    """Creates the output directory if it does not exist

    Parameters
    ----------
    output_dir: Path
        output directory
    experiment_id: str
        experiment_id number

    Returns
    -------
    output_dir: Path
        output directory
    """
    output_dir = output_dir / experiment_id
    output_dir.mkdir(exist_ok=True)
    output_dir = output_dir / "motion_correction"
    output_dir.mkdir(exist_ok=True)
    return output_dir


def get_frame_rate_platform_json(input_dir: str) -> float:
    """Get the frame rate from the platform json file.
    Platform json will need to get copied to each data directory throughout the pipeline

    Parameters
    ----------
    input_dir: str
        directory where file is located

    Returns
    -------
    frame_rate: float
        frame rate
    """
    try:
        try:
            platform_directory = os.path.dirname(os.path.dirname(input_dir))
            platform_json = glob.glob(f"{platform_directory}/*platform.json")
        except IndexError:
            raise IndexError
        with open(platform_json) as f:
            data = json.load(f)
        frame_rate = data["imaging_plane_groups"][0]["acquisition_framerate_Hz"]
        return frame_rate
    except IndexError as exc:
        raise Exception(f"Error: {exc}")


def write_output_metadata(
    metadata: dict,
    raw_movie: Union[str, Path],
    motion_corrected_movie: Union[str, Path],
    output_dir: Union[str, Path],
) -> None:
    """Writes output metadata to plane processing.json

    Parameters
    ----------
    metadata: dict
        parameters from suite2p motion correction
    raw_movie: str
        path to raw movies
    motion_corrected_movie: str
        path to motion corrected movies
    """
    processing = Processing(
        processing_pipeline=PipelineProcess(
            processor_full_name="Multplane Ophys Processing Pipeline",
            pipeline_url="https://codeocean.allenneuraldynamics.org/capsule/4030161/tree",
            pipeline_version="0.1.0",
            data_processes=[
                DataProcess(
                    name=ProcessName.VIDEO_MOTION_CORRECTION,
                    software_version="0.1.0",
                    start_date_time=dt.now(),  # TODO: Add actual dt
                    end_date_time=dt.now(),  # TODO: Add actual dt
                    input_location=str(raw_movie),
                    output_location=str(motion_corrected_movie),
                    code_url=(
                        "https://github.com/AllenNeuralDynamics/"
                        "aind-ophys-motion-correction/tree/main/code"
                    ),
                    parameters=metadata,
                )
            ],
        )
    )
    if isinstance(output_dir, str):
        output_dir = Path(output_dir)
    processing.write_standard_file(output_directory=output_dir.parent)


def check_trim_frames(data):
    """Make sure that if the user sets auto_remove_empty_frames
    and timing frames is already requested, raise an error.
    """
    if data["auto_remove_empty_frames"] and (
        data["trim_frames_start"] > 0 or data["trim_frames_end"] > 0
    ):
        msg = (
            "Requested auto_remove_empty_frames but "
            "trim_frames_start > 0 or trim_frames_end > 0. Please "
            "either request auto_remove_empty_frames or manually set "
            "trim_frames_start/trim_frames_end if number of frames to "
            "trim is known."
        )
        raise ValueError(msg)
    return data


def make_png(
    max_proj_path: Path, avg_proj_path: Path, summary_df: pd.DataFrame, dst_path: Path
):
    """ """
    xo = np.abs(summary_df["x"]).max()
    yo = np.abs(summary_df["y"]).max()

    fig = plt.figure(figsize=(16, 10))
    gs = fig.add_gridspec(4, 4)
    mx_ax = fig.add_subplot(gs[0:2, 0:2])
    av_ax = fig.add_subplot(gs[0:2, 2:4])
    xyax = fig.add_subplot(gs[2, :])
    corrax = fig.add_subplot(gs[3, :])

    for ax, im_path in zip([mx_ax, av_ax], [max_proj_path, avg_proj_path]):
        with Image.open(im_path) as im:
            ax.imshow(im, cmap="gray")
            sz = im.size
        ax.axvline(xo, color="r", linestyle="--")
        ax.axvline(sz[0] - xo, color="r", linestyle="--")
        ax.axhline(yo, color="g", linestyle="--")
        ax.axhline(sz[1] - yo, color="g", linestyle="--")
        ax.set_title(f"{im_path.parent}\n{im_path.name}", fontsize=8)

    xyax.plot(summary_df["x"], linewidth=0.5, color="r", label="xoff")
    xyax.axhline(xo, color="r", linestyle="--")
    xyax.axhline(-xo, color="r", linestyle="--")
    xyax.plot(summary_df["y"], color="g", linewidth=0.5, alpha=0.5, label="yoff")
    xyax.axhline(yo, color="g", linestyle="--")
    xyax.axhline(-yo, color="g", linestyle="--")
    xyax.legend(loc=0)
    xyax.set_ylabel("correction offset [pixels]")

    corrax.plot(summary_df["correlation"], color="k", linewidth=0.5, label="corrXY")
    corrax.set_xlabel("frame index")
    corrax.set_ylabel("correlation peak value")
    corrax.legend(loc=0)
    fig.tight_layout()
    fig.savefig(dst_path)

    return dst_path


def make_nonrigid_png(
    output_path: Path, avg_proj_path: Path, summary_df: pd.DataFrame, dst_path: Path
):
    """ """
    nonrigid_y = np.array(list(map(eval, summary_df["nonrigid_y"])), dtype=np.float32)
    nonrigid_x = np.array(list(map(eval, summary_df["nonrigid_x"])), dtype=np.float32)
    nonrigid_corr = np.array(
        list(map(eval, summary_df["nonrigid_corr"])), dtype=np.float32
    )
    ops = json.loads(h5py.File(output_path)["metadata"][()].decode())["suite2p_args"]
    with Image.open(avg_proj_path) as im:
        Ly, Lx = im.size
    yblock, xblock = make_blocks(Ly=Ly, Lx=Lx, block_size=ops["block_size"])[:2]
    nblocks = len(xblock)

    fig = plt.figure(figsize=(22, 3 * nblocks))
    gs = fig.add_gridspec(25 * nblocks, 6)
    for i in range(nblocks):
        av_ax = fig.add_subplot(gs[25 * i : 25 * i + 20, 0])
        xyax = fig.add_subplot(gs[25 * i : 25 * i + 10, 1:])
        corrax = fig.add_subplot(gs[25 * i + 10 : 25 * i + 20, 1:])

        with Image.open(avg_proj_path) as im:
            av_ax.imshow(im, cmap="gray")
            sz = im.size
            av_ax.set_ylim(0, sz[0])
            av_ax.set_xlim(0, sz[1])
        for x in xblock[i]:
            av_ax.vlines(x, *yblock[i], color="r", linestyle="--")
        for y in yblock[i]:
            av_ax.hlines(y, *xblock[i], color="g", linestyle="--")

        xyax.plot(nonrigid_x[:, i], linewidth=0.5, color="r", label="xoff")
        xyax.plot(nonrigid_y[:, i], color="g", linewidth=0.5, alpha=0.5, label="yoff")
        if i == 0:
            xyax.legend(loc=0)
        xyax.set_xticks([])
        xyax.set_xlim(0, nonrigid_x.shape[0])
        xyax.set_ylabel("offset [pixels]")

        corrax.plot(nonrigid_corr[:, i], color="k", linewidth=0.5, label="corrXY")
        corrax.set_xlim(0, nonrigid_x.shape[0])
        corrax.set_xlabel("frame index")
        corrax.set_ylabel("correlation")
        if i == 0:
            corrax.legend(loc=0)
    fig.savefig(dst_path, bbox_inches="tight")

    return dst_path


def downsample_normalize(
    movie_path: Path,
    frame_rate: float,
    bin_size: float,
    lower_quantile: float,
    upper_quantile: float,
) -> np.ndarray:
    """reads in a movie (nframes x nrows x ncols), downsamples,
    creates an average projection, and normalizes according to
    quantiles in that projection.

    Parameters
    ----------
    movie_path: Path
        path to an h5 file, containing an (nframes x nrows x ncol) dataset
        named 'data'
    frame_rate: float
        frame rate of the movie specified by 'movie_path'
    bin_size: float
        desired duration in seconds of a downsampled bin, i.e. the reciprocal
        of the desired downsampled frame rate.
    lower_quantile: float
        arg supplied to `np.quantile()` to determine lower cutoff value from
        avg projection for normalization.
    upper_quantile: float
        arg supplied to `np.quantile()` to determine upper cutoff value from
        avg projection for normalization.

    Returns
    -------
    ds: np.ndarray
        a downsampled and normalized array

    Notes
    -----
    This strategy was satisfactory in the labeling app for maintaining
    consistent visibility.

    """
    ds = downsample_h5_video(movie_path, input_fps=frame_rate, output_fps=1.0 / bin_size)
    avg_projection = ds.mean(axis=0)
    lower_cutoff, upper_cutoff = np.quantile(
        avg_projection.flatten(), (lower_quantile, upper_quantile)
    )
    ds = normalize_array(ds, lower_cutoff=lower_cutoff, upper_cutoff=upper_cutoff)
    return ds


def flow_png(output_path: Path, dst_path: str, iPC: int = 0):
    with h5py.File(output_path) as f:
        regPC = f["reg_metrics/regPC"]
        tPC = f["reg_metrics/tPC"]
        flows = f["reg_metrics/farnebackROF"]
        flow_ds = np.array(
            [cv2.resize(flows[iPC, :, :, a], dsize=None, fx=0.1, fy=0.1) for a in (0, 1)]
        )
        flow_ds_norm = np.sqrt(np.sum(flow_ds**2, 0))
        # redo Suite2p's PCA-based frame selection
        n_frames, Ly, Lx = f["data"].shape
        nsamp = min(2000 if n_frames < 5000 or Ly > 700 or Lx > 700 else 5000, n_frames)
        inds = np.linspace(0, n_frames - 1, nsamp).astype("int")
        nlowhigh = np.minimum(300, int(n_frames / 2))
        isort = np.argsort(tPC, axis=0)

        for k in (0, 1):
            f, a = plt.subplots(2, figsize=(5, 6))
            a[0].set_position([0.08, 0.92, 0.88, 0.08])
            a[0].hist(
                np.sort(inds[isort[-nlowhigh:, iPC] if k else isort[:nlowhigh, iPC]]),
                50,
            )
            a[0].set_title(
                "averaged frames for " + ("$PC_{high}$" if k else "$PC_{low}$")
            )
            a[1].set_position([0, 0, 1, 0.9])
            vmin = np.min(regPC[1 if k else 0, iPC])
            vmax = 5 * np.median(regPC[1 if k else 0, iPC]) - 4 * vmin
            a[1].imshow(regPC[1 if k else 0, iPC], cmap="gray", vmin=vmin, vmax=vmax)
            a[1].axis("off")
            plt.savefig(
                dst_path + (f"_PC{iPC}low.png", f"_PC{iPC}high.png")[k],
                format="png",
                dpi=300,
                bbox_inches="tight",
            )
        f, a = plt.subplots(2, figsize=(5, 6))
        a[0].set_position([0.06, 0.95, 0.9, 0.05])
        a[1].set_position([0, 0, 1, 0.9])
        im = a[1].quiver(
            *flow_ds[:, ::-1], flow_ds_norm[::-1]
        )  # imshow puts origin [0,0] in upper left
        a[1].axis("off")
        plt.colorbar(im, cax=a[0], location="bottom")
        a[0].set_title("residual optical flow")
        plt.savefig(
            dst_path + f"_PC{iPC}rof.png", format="png", dpi=300, bbox_inches="tight"
        )


def get_frame_rate_from_sync(sync_file, platform_data) -> float:
    """Calculate frame rate from sync file
    Parameters
    ----------
    sync_file: str
        path to sync file
    platform_data: dict
        platform data from platform.json
    Returns
    -------
    frame_rate_hz: float
        frame rate in Hz
    """
    labels = ["vsync_2p", "2p_vsync"]  # older versions of sync may 2p_vsync label
    imaging_groups = len(
        platform_data["imaging_plane_groups"]
    )  # Number of imaging plane groups for frequency calculation
    frame_rate_hz = None
    for i in labels:
        sync_data = Sync(sync_file)
        try:
            rising_edges = sync_data.get_rising_edges(i, units="seconds")
            image_freq = 1 / (np.mean(np.diff(rising_edges)))
            frame_rate_hz = image_freq / imaging_groups

        except ValueError:
            pass
    sync_data.close()
    if not frame_rate_hz:
        raise ValueError(f"Frame rate no acquired, line labels: {sync_data.line_labels}")
    return frame_rate_hz


def multiplane_motion_correction(datainput: Path, output_dir: Path, debug: bool = False):
    """Process multiplane data for suite2p parameters

    Parameters
    ----------
    datainput: Path
        path to h5 file
    output_dir: Path
        output directory

    Returns
    -------
    h5_file: Path
        path to h5 file
    output_dir: Path
        output directory
    frame_rate_hz: float
        frame rate in Hz
    """
    if datainput.is_file():
        h5_file = datainput
        experiment_id = h5_file.name.split(".")[0]
    else:
        try:
            experiment_id = [i for i in datainput.glob("*") if "ophys_experiment" in str(i)][
            0
            ].name.split("_")[-1]
        except IndexError:
            experiment_id = [i for i in datainput.glob("*") if i.is_dir()][
            0
<<<<<<< HEAD
            ].
=======
            ].name
>>>>>>> 0f112663
        print(f"~~~~~~~~~~~~~~~~~~~{experiment_id}")
        h5_file = [i for i in datainput.glob("*/*") if f"{experiment_id}.h5" in str(i)][0]
    session_dir = h5_file.parent.parent
    platform_json = next(session_dir.glob("*platform.json"))
    # this file is required for paired plane registration but not for single plane
    # in the future, we should make this file accessible to the pipeline through channel connections
    # instead of needing to copy it from here
    with open(platform_json, "r") as j:
        platform_data = json.load(j)
    sync_file = [i for i in session_dir.glob(platform_data["sync_file"])][0]
    output_dir = make_output_directory(output_dir, experiment_id)
    # try to get the framerate from the platform file else use sync file
    try:
        frame_rate_hz = platform_data["imaging_plane_groups"][0][
            "acquisition_framerate_Hz"
        ]
    except KeyError:
        frame_rate_hz = get_frame_rate_from_sync(sync_file, platform_data)
    if debug:
        logging.info(f"Running in debug mode....")
        raw_data = h5py.File(h5_file, "r")
        frames_6min = int(360 * float(frame_rate_hz))
        trimmed_data = raw_data["data"][:frames_6min]
        raw_data.close()
        trimmed_fn = Path("../scratch") / f"{experiment_id}.h5"
        with h5py.File(trimmed_fn, "w") as f:
            f.create_dataset("data", data=trimmed_data)
        h5_file = trimmed_fn
    shutil.copy(h5_file, output_dir)
    return h5_file, output_dir, frame_rate_hz


def singleplane_motion_correction(datainput: Path, output_dir: Path, debug: bool = False):
    """Process single plane data for suite2p parameters

    Parameters
    ----------
    datainput: Path
        path to h5 file
    output_dir: Path
        output directory
    debug: bool

    Returns
    -------
    h5_file: Path
        path to h5 file
    output_dir: Path
        output directory
    frame_rate_hz: float
        frame rate in Hz
    """
    try:
        h5_file = next(datainput.glob("*.h5"))
    except:
        h5_file = next(datainput.glob("*/*/*.h5"))

    session_fp = h5_file.parent / "session.json"
    print(f"SESSION PATH!! {session_fp}")
    with open(session_fp, "r") as j:
        session_data = json.load(j)
    frame_rate_hz = session_data["data_streams"][0]["ophys_fovs"][0]["frame_rate"]
    experiment_id = "bergamo"
    output_dir = make_output_directory(output_dir, experiment_id)
    good_epochs = ["spont", "pair_neuron6_and_7_10xmult", "pair_neuron6_and_7"]
    output_h5_file = Path(output_dir) / "bergamo.h5"
    with h5py.File(h5_file, "r") as f:
        epochs = f["epoch_slice_location"][()]
        epochs = json.loads(epochs[0])
        epochs = {k: v[0] for k, v in epochs.items() if k in good_epochs}
        epochs = {k: v for k, v in sorted(epochs.items(), key=lambda item: item[1])}
        image_shape = f["data"].shape
        xdim = image_shape[1]
        ydim = image_shape[2]
        last_key = list(epochs.keys())[-1]
        frame_no = 0
        with h5py.File(output_h5_file, "w") as output_file:
            output_file.create_dataset(
                "data", (0, xdim, ydim), chunks=True, maxshape=(None, xdim, ydim)
            )
        for k in epochs.keys():
            start_index = epochs[k][0]
            end_index = epochs[k][1]
            if debug:
                end_index = min(end_index, 3000)
            slice_add = end_index - start_index
            print(start_index, end_index)
            with h5py.File(output_h5_file, "a") as output_file:
                output_file["data"].resize(frame_no + slice_add, axis=0)
                output_file["data"][frame_no:slice_add] = f["data"][start_index:end_index]
                frame_no += slice_add
            if debug:
                break

    assert image_shape[0] == end_index
    return output_h5_file, output_dir, frame_rate_hz


if __name__ == "__main__":  # pragma: nocover
    # Set the log level and name the logger
    logger = logging.getLogger("Suite2P motion correction")
    logger.setLevel(logging.INFO)

    # Create an ArgumentParser object
    parser = argparse.ArgumentParser(description="Suite2P motion correction")

    parser.add_argument(
        "-i",
        "--input-searchpath",
        type=str,
        help="File or directory where h5 file is stored",
        default="../data/",
    )
    parser.add_argument(
        "-o", "--output-dir", type=str, help="Output directory", default="../results/"
    )

    parser.add_argument(
        "-d", "--debug", action="store_true", help="Run with only first 500 frames"
    )

    parser.add_argument(
        "--tmp_dir",
        type=str,
        default="/scratch",
        help="Directory into which to write temporary files "
        "produced by Suite2P (default: /scratch)",
    )

    parser.add_argument(
        "--force_refImg",
        action="store_true",
        default=True,
        help="Force the use of an external reference image (default: True)",
    )

    parser.add_argument(
        "--outlier_detrend_window",
        type=float,
        default=3.0,
        help="for outlier rejection in the xoff/yoff outputs "
        "of suite2p, the offsets are first de-trended "
        "with a median filter of this duration [seconds]. "
        "This value is ~30 or 90 samples in size for 11 and 31"
        "Hz sampling rates respectively.",
    )

    parser.add_argument(
        "--outlier_maxregshift",
        type=float,
        default=0.05,
        help="units [fraction FOV dim]. After median-filter "
        "detrending, outliers more than this value are "
        "clipped to this value in x and y offset, independently."
        "This is similar to Suite2P's internal maxregshift, but"
        "allows for low-frequency drift. Default value of 0.05 "
        "is typically clipping outliers to 512 * 0.05 = 25 "
        "pixels above or below the median trend.",
    )

    parser.add_argument(
        "--clip_negative",
        action="store_true",
        default=False,
        help="Whether or not to clip negative pixel "
        "values in output. Because the pixel values "
        "in the raw  movies are set by the current "
        "coming off a photomultiplier tube, there can "
        "be pixels with negative values (current has a "
        "sign), possibly due to noise in the rig. "
        "Some segmentation algorithms cannot handle "
        "negative values in the movie, so we have this "
        "option to artificially set those pixels to zero.",
    )

    parser.add_argument(
        "--max_reference_iterations",
        type=int,
        default=8,
        help="Maximum number of iterations for creating "
        "a reference image (default: 8)",
    )

    parser.add_argument(
        "--auto_remove_empty_frames",
        action="store_true",
        default=True,
        help="Automatically detect empty noise frames at the start and "
        "end of the movie. Overrides values set in "
        "trim_frames_start and trim_frames_end. Some movies "
        "arrive with otherwise quality data but contain a set of "
        "frames that are empty and contain pure noise. When "
        "processed, these frames tend to receive "
        "large random shifts that throw off motion border "
        "calculation. Turning on this setting automatically "
        "detects these frames before processing and removes them "
        "from reference image creation,  automated smoothing "
        "parameter searches, and finally the motion border "
        "calculation. The frames are still written however any "
        "shift estimated is removed and their shift is set to 0 "
        "to avoid large motion borders.",
    )

    parser.add_argument(
        "--trim_frames_start",
        type=int,
        default=0,
        help="Number of frames to remove from the start of the movie "
        "if known. Removes frames from motion border calculation "
        "and resets the frame shifts found. Frames are still "
        "written to motion correction. Raises an error if "
        "auto_remove_empty_frames is set and "
        "trim_frames_start > 0",
    )

    parser.add_argument(
        "--trim_frames_end",
        type=int,
        default=0,
        help="Number of frames to remove from the end of the movie "
        "if known. Removes frames from motion border calculation "
        "and resets the frame shifts found. Frames are still "
        "written to motion correction. Raises an error if "
        "auto_remove_empty_frames is set and "
        "trim_frames_start > 0",
    )

    parser.add_argument(
        "--do_optimize_motion_params",
        action="store_true",
        default=False,
        help="Do a search for best parameters of smooth_sigma and "
        "smooth_sigma_time. Adds significant runtime cost to "
        "motion correction and should only be run once per "
        "experiment with the resulting parameters being stored "
        "for later use.",
    )

    parser.add_argument(
        "--use_ave_image_as_reference",
        action="store_true",
        default=False,
        help="Only available if `do_optimize_motion_params` is set. "
        "After the a best set of smoothing parameters is found, "
        "use the resulting average image as the reference for the "
        "full registration. This can be used as two step "
        "registration by setting by setting "
        "smooth_sigma_min=smooth_sigma_max and "
        "smooth_sigma_time_min=smooth_sigma_time_max and "
        "steps=1.",
    )

    # Parse command-line arguments
    args = parser.parse_args()
    # General settings
    datainput = Path(args.input_searchpath)
    output_dir = Path(args.output_dir)
    data_dir = Path("../data")
    try:
        data_description = next(data_dir.glob("*/data_description.json"))
    except:
        data_description = next(data_dir.glob("data_description.json"))
    with open(data_description, "r") as j:
        data_description = json.load(j)
    if data_description["platform"].get("abbreviation", None) == "single-plane-ophys":
        h5_file, output_dir, frame_rate_hz = singleplane_motion_correction(
            datainput, output_dir, debug=args.debug
        )
    else:
        h5_file, output_dir, frame_rate_hz = multiplane_motion_correction(
            datainput, output_dir, debug=args.debug
        )
    meta_jsons = list(data_dir.glob("*/*.json"))

    # We convert to dictionary
    args = vars(args)
    h5_file = str(h5_file)

    # We construct the paths to the outputs
    args["movie_frame_rate_hz"] = frame_rate_hz
    for key, default in (
        ("motion_corrected_output", "_registered.h5"),
        ("motion_diagnostics_output", "_motion_transform.csv"),
        ("max_projection_output", "_maximum_projection.png"),
        ("avg_projection_output", "_average_projection.png"),
        ("registration_summary_output", "_registration_summary.png"),
        ("motion_correction_preview_output", "_motion_preview.webm"),
        ("output_json", "_motion_correction_output.json"),
    ):
        args[key] = os.path.join(
            output_dir, os.path.splitext(os.path.basename(h5_file))[0] + default
        )

    # These are hardcoded parameters of the wrapper. Those are tracked but
    # not exposed.

    # Lower quantile threshold for avg projection histogram adjustment of movie (default: 0.1)
    args["movie_lower_quantile"] = 0.1
    # Upper quantile threshold for avg projection histogram adjustment of movie (default: 0.999)
    args["movie_upper_quantile"] = 0.999
    # Before creating the webm, the movies will be averaged into bins of this many seconds.
    args["preview_frame_bin_seconds"] = 2.0
    # The preview movie will playback at this factor times real-time.
    args["preview_playback_factor"] = 10.0

    # Number of batches to load from the movie for smoothing parameter testing.
    # Batches are evenly spaced throughout the movie.
    args["n_batches"] = 20
    # Minimum value of the parameter search for smooth_sigma.
    args["smooth_sigma_min"] = 0.65
    # Maximum value of the parameter search for smooth_sigma.
    args["smooth_sigma_max"] = 2.15
    # Number of steps to grid between smooth_sigma and smooth_sigma_max.
    args["smooth_sigma_steps"] = 4
    # Minimum value of the parameter search for smooth_sigma_time.
    args["smooth_sigma_time_min"] = 0
    # Maximum value of the parameter search for smooth_sigma_time.
    args["smooth_sigma_time_max"] = 6
    # Number of steps to grid between smooth_sigma and smooth_sigma_time_max.
    # Large values will add significant time motion correction
    args["smooth_sigma_time_steps"] = 7

    # This is part of a complex scheme to pass an image that is a bit too
    # complicated. Will remove when tested.
    args["refImg"] = []

    # Set suite2p args.
    suite2p_args = suite2p.default_ops()

    # Here we overwrite the parameters for suite2p that will not change in our
    # processing pipeline. These are parameters that are not exposed to
    # minimize code length. Those are not set to default.
    suite2p_args["h5py"] = h5_file
    suite2p_args["roidetect"] = False
    suite2p_args["do_registration"] = 1
    suite2p_args["data_path"] = []  # TODO: remove this if not needed by suite2p
    suite2p_args["reg_tif"] = False  # We save our own outputs here
    suite2p_args[
        "nimg_init"
    ] = 500  # Nb of images to compute reference. This value is a bit high. Suite2p has it at 300 normally
    suite2p_args[
        "maxregshift"
    ] = 0.2  # Max allowed registration shift as a fraction of frame max(width and height)
    # These parameters are at the same value as suite2p default. This is just here
    # to make it clear we need those parameters to be at the same value as
    # suite2p default but those lines could be deleted.
    suite2p_args[
        "maxregshiftNR"
    ] = 5.0  # Maximum shift allowed in pixels for a block in rigid registration.
    suite2p_args["batch_size"] = 500  # Number of frames to process at once
    suite2p_args["h5py_key"] = "data"  # h5 path in the file.
    suite2p_args[
        "smooth_sigma"
    ] = 1.15  # Standard deviation in pixels of the gaussian used to smooth the phase correlation.
    suite2p_args[
        "smooth_sigma_time"
    ] = 0.0  # "Standard deviation in time frames of the gaussian used to smooth the data before phase correlation is computed
    suite2p_args["nonrigid"] = True
    suite2p_args["block_size"] = [128, 128]  # Block dimensions in y, x in pixels.
    suite2p_args[
        "snr_thresh"
    ] = 1.2  # If a block is below the above snr threshold. Apply smoothing to the block.

    # This is to overwrite image reference creation.
    suite2p_args["refImg"] = args["refImg"]
    suite2p_args["force_refImg"] = args["force_refImg"]

    # if data is in a S3 bucket, copy it to /scratch for faster access
    if is_S3(suite2p_args["h5py"]):
        dst = "/scratch/" + Path(suite2p_args["h5py"]).name
        logger.info(f"copying {suite2p_args['h5py']} from S3 bucket to {dst}")
        shutil.copy(suite2p_args["h5py"], dst)
        suite2p_args["h5py"] = dst

    check_and_warn_on_datatype(
        h5py_name=suite2p_args["h5py"],
        h5py_key=suite2p_args["h5py_key"],
        logger=logger.warning,
    )

    if args["auto_remove_empty_frames"]:
        logger.info("Attempting to find empty frames at the start and end of the movie.")
        lowside, highside = find_movie_start_end_empty_frames(
            h5py_name=suite2p_args["h5py"],
            h5py_key=suite2p_args["h5py_key"],
            logger=logger.warning,
        )
        args["trim_frames_start"] = lowside
        args["trim_frames_end"] = highside
        logger.info(f"Found ({lowside}, {highside}) at the start/end of the movie.")

    if suite2p_args["force_refImg"] and len(suite2p_args["refImg"]) == 0:
        # Use our own version of compute_reference to create the initial
        # reference image used by suite2p.
        logger.info(
            f'Loading {suite2p_args["nimg_init"]} frames ' "for reference image creation."
        )
        initial_frames = load_initial_frames(
            file_path=suite2p_args["h5py"],
            h5py_key=suite2p_args["h5py_key"],
            n_frames=suite2p_args["nimg_init"],
            trim_frames_start=args["trim_frames_start"],
            trim_frames_end=args["trim_frames_end"],
        )

        if args["do_optimize_motion_params"]:
            logger.info("Attempting to optimize registration parameters Using:")
            logger.info(
                "\tsmooth_sigma range: "
                f'{args["smooth_sigma_min"]} - '
                f'{args["smooth_sigma_max"]}, '
                f'steps: {args["smooth_sigma_steps"]}'
            )
            logger.info(
                "\tsmooth_sigma_time range: "
                f'{args["smooth_sigma_time_min"]} - '
                f'{args["smooth_sigma_time_max"]}, '
                f'steps: {args["smooth_sigma_time_steps"]}'
            )

            # Create linear spaced arrays for the range of smooth
            # parameters to try.
            smooth_sigmas = np.linspace(
                args["smooth_sigma_min"],
                args["smooth_sigma_max"],
                args["smooth_sigma_steps"],
            )
            smooth_sigma_times = np.linspace(
                args["smooth_sigma_time_min"],
                args["smooth_sigma_time_max"],
                args["smooth_sigma_time_steps"],
            )

            optimize_result = optimize_motion_parameters(
                initial_frames=initial_frames,
                smooth_sigmas=smooth_sigmas,
                smooth_sigma_times=smooth_sigma_times,
                suite2p_args=suite2p_args,
                trim_frames_start=args["trim_frames_start"],
                trim_frames_end=args["trim_frames_end"],
                n_batches=args["n_batches"],
                logger=logger.info,
            )
            if args["use_ave_image_as_reference"]:
                suite2p_args["refImg"] = optimize_result["ave_image"]
            else:
                suite2p_args["refImg"] = optimize_result["ref_image"]
            suite2p_args["smooth_sigma"] = optimize_result["smooth_sigma"]
            suite2p_args["smooth_sigma_time"] = optimize_result["smooth_sigma_time"]
        else:
            # Create the initial reference image and store it in the
            # suite2p_args dictionary. 8 iterations is the current default
            # in suite2p.
            tic = -time()
            logger.info("Creating custom reference image...")
            suite2p_args["refImg"] = compute_reference(
                input_frames=initial_frames,
                niter=args["max_reference_iterations"],
                maxregshift=suite2p_args["maxregshift"],
                smooth_sigma=suite2p_args["smooth_sigma"],
                smooth_sigma_time=suite2p_args["smooth_sigma_time"],
            )
            tic += time()
            logger.info(f"took {tic}s")

    # register with Suite2P
    logger.info(f"attempting to motion correct {suite2p_args['h5py']}")
    # make a tempdir for Suite2P's output
    tmp_dir = tempfile.TemporaryDirectory(dir=args["tmp_dir"])
    tdir = tmp_dir.name
    suite2p_args["save_path0"] = tdir
    logger.info(f"Running Suite2P with output going to {tdir}")

    # Make a copy of the args to remove the NumpyArray, refImg, as
    # numpy.ndarray can't be serialized with json. Converting to list
    # and writing to the logger causes the output to be unreadable.
    copy_of_args = copy.deepcopy(suite2p_args)
    copy_of_args.pop("refImg")

    msg = f"running Suite2P v{suite2p.version} with args\n"
    msg += f"{json.dumps(copy_of_args, indent=2, sort_keys=True)}\n"
    logger.info(msg)

    # If we are using a external reference image (including our own
    # produced by compute_referece) communicate this in the log.
    if suite2p_args["force_refImg"]:
        logger.info(f"\tUsing custom reference image: {suite2p_args['refImg']}")

    suite2p_args["h5py"] = [suite2p_args["h5py"]]
    suite2p.run_s2p(suite2p_args)
    suite2p_args["h5py"] = suite2p_args["h5py"][0]

    bin_path = list(Path(tdir).rglob("data.bin"))[0]
    ops_path = list(Path(tdir).rglob("ops.npy"))[0]
    # Suite2P ops file contains at least the following keys:
    # ["Lx", "Ly", "nframes", "xrange", "yrange", "xoff", "yoff",
    #  "corrXY", "meanImg"]
    ops = np.load(ops_path, allow_pickle=True).item()

    # identify and clip offset outliers
    detrend_size = int(frame_rate_hz * args["outlier_detrend_window"])
    xlimit = int(ops["Lx"] * args["outlier_maxregshift"])
    ylimit = int(ops["Ly"] * args["outlier_maxregshift"])
    logger.info(
        "checking whether to clip where median-filtered "
        "offsets exceed (x,y) limits of "
        f"({xlimit},{ylimit}) [pixels]"
    )
    delta_x, x_clipped = identify_and_clip_outliers(
        np.array(ops["xoff"]), detrend_size, xlimit
    )
    delta_y, y_clipped = identify_and_clip_outliers(
        np.array(ops["yoff"]), detrend_size, ylimit
    )
    clipped_indices = list(set(x_clipped).union(set(y_clipped)))
    logger.info(f"{len(x_clipped)} frames clipped in x")
    logger.info(f"{len(y_clipped)} frames clipped in y")
    logger.info(f"{len(clipped_indices)} frames will be adjusted for clipping")

    # accumulate data from Suite2P's binary file
    data = suite2p.io.BinaryFile(ops["Ly"], ops["Lx"], bin_path).data

    if args["clip_negative"]:
        data[data < 0] = 0
        data = np.uint16(data)

    # anywhere we've clipped the offset, translate the frame
    # using Suite2P's shift_frame by the difference resulting
    # from clipping, for example, if Suite2P moved a frame
    # by 100 pixels, and we have clipped that to 30, this will
    # move it -70 pixels
    if not suite2p_args["nonrigid"]:
        # If using non-rigid, we can't modify the output frames and have
        # the shifts make sense. Hence we don't calculate which shifts
        # to clip given that the shift will no longer make sense.
        for frame_index in clipped_indices:
            dx = delta_x[frame_index] - ops["xoff"][frame_index]
            dy = delta_y[frame_index] - ops["yoff"][frame_index]
            data[frame_index] = suite2p.registration.rigid.shift_frame(
                data[frame_index], dy, dx
            )

    # If we found frames that are empty at the end and beginning of the
    # movie, we reset their motion shift and set their shifts to 0.
    reset_frame_shift(
        data,
        delta_y,
        delta_x,
        args["trim_frames_start"],
        args["trim_frames_end"],
    )
    # Create a boolean lookup of frames we reset as they were found
    # to be empty.
    is_valid = np.ones(len(data), dtype="bool")
    is_valid[: args["trim_frames_start"]] = False
    is_valid[len(data) - args["trim_frames_end"] :] = False

    # write the hdf5
    with h5py.File(args["motion_corrected_output"], "w") as f:
        f.create_dataset("data", data=data, chunks=(1, *data.shape[1:]))
        # Sort the reference image used to register. If we do not used
        # our custom reference image creation code, this dataset will
        # be empty.
        f.create_dataset("ref_image", data=suite2p_args["refImg"])
        # Write a copy of the configuration output of this dataset into the
        # HDF5 file.
        args_copy = copy.deepcopy(args)
        suite_args_copy = copy.deepcopy(suite2p_args)
        # We have to pop the ref image out as numpy arrays can't be
        # serialized into json. The reference image is instead stored in
        # the 'ref_image' dataset.
        suite_args_copy.pop("refImg")
        args_copy.pop("refImg")
        args_copy["suite2p_args"] = suite_args_copy
        f.create_dataset(name="metadata", data=json.dumps(args_copy).encode("utf-8"))
        # save Suite2p registration metrics
        f.create_group("reg_metrics")
        f.create_dataset("reg_metrics/regDX", data=ops.get("regDX", []))
        f.create_dataset("reg_metrics/regPC", data=ops.get("regPC", []))
        f.create_dataset("reg_metrics/tPC", data=ops.get("tPC", []))
    logger.info(f"saved Suite2P output to {args['motion_corrected_output']}")
    # make projections
    mx_proj = projection_process(data, projection="max")
    av_proj = projection_process(data, projection="avg")
    write_output_metadata(
        args_copy, Path(suite2p_args["h5py"]), args["motion_corrected_output"], output_dir
    )
    # TODO: normalize here, if desired
    # save projections
    for im, dst_path in zip(
        [mx_proj, av_proj],
        [
            args["max_projection_output"],
            args["avg_projection_output"],
        ],
    ):
        with Image.fromarray(im) as pilim:
            pilim.save(dst_path)
        logger.info(f"wrote {dst_path}")

    # Save motion offset data to a csv file
    # TODO: This *.csv file is being created to maintain compatibility
    # with current ophys processing pipeline. In the future this output
    # should be removed and a better data storage format used.
    # 01/25/2021 - NJM
    if suite2p_args["nonrigid"]:
        # Convert data to string for storage in the CSV output.
        nonrigid_x = [
            np.array2string(
                arr,
                separator=",",
                suppress_small=True,
                max_line_width=4096,
            )
            for arr in ops["xoff1"]
        ]
        nonrigid_y = [
            np.array2string(
                arr,
                separator=",",
                suppress_small=True,
                max_line_width=4096,
            )
            for arr in ops["yoff1"]
        ]
        nonrigid_corr = [
            np.array2string(
                arr,
                separator=",",
                suppress_small=True,
                max_line_width=4096,
            )
            for arr in ops["corrXY1"]
        ]
        motion_offset_df = pd.DataFrame(
            {
                "framenumber": list(range(ops["nframes"])),
                "x": ops["xoff"],
                "y": ops["yoff"],
                "x_pre_clip": ops["xoff"],
                "y_pre_clip": ops["yoff"],
                "correlation": ops["corrXY"],
                "is_valid": is_valid,
                "nonrigid_x": nonrigid_x,
                "nonrigid_y": nonrigid_y,
                "nonrigid_corr": nonrigid_corr,
            }
        )
    else:
        motion_offset_df = pd.DataFrame(
            {
                "framenumber": list(range(ops["nframes"])),
                "x": delta_x,
                "y": delta_y,
                "x_pre_clip": ops["xoff"],
                "y_pre_clip": ops["yoff"],
                "correlation": ops["corrXY"],
                "is_valid": is_valid,
            }
        )
    motion_offset_df.to_csv(path_or_buf=args["motion_diagnostics_output"], index=False)
    logger.info(
        f"Writing the LIMS expected 'OphysMotionXyOffsetData' "
        f"csv file to: {args['motion_diagnostics_output']}"
    )

    if len(clipped_indices) != 0 and not suite2p_args["nonrigid"]:
        logger.warning(
            "some offsets have been clipped and the values "
            "for 'correlation' in "
            "{args['motion_diagnostics_output']} "
            "where (x_clipped OR y_clipped) = True are not valid"
        )

    # create and write the summary png
    motion_offset_df = pd.read_csv(args["motion_diagnostics_output"])
    png_out_path = make_png(
        Path(args["max_projection_output"]),
        Path(args["avg_projection_output"]),
        motion_offset_df,
        Path(args["registration_summary_output"]),
    )
    logger.info(f"wrote {png_out_path}")

    # create and write the nonrigid summary png
    if "nonrigid_x" in motion_offset_df.keys():
        p = Path(args["registration_summary_output"])
        nonrigid_png_out_path = make_nonrigid_png(
            Path(args["motion_corrected_output"]),
            Path(args["avg_projection_output"]),
            motion_offset_df,
            p.parent.joinpath(p.stem + "_nonrigid" + p.suffix),
        )
        logger.info(f"wrote {nonrigid_png_out_path}")

    # downsample and normalize the input movies
    ds_partial = partial(
        downsample_normalize,
        frame_rate=args["movie_frame_rate_hz"],
        bin_size=args["preview_frame_bin_seconds"],
        lower_quantile=args["movie_lower_quantile"],
        upper_quantile=args["movie_upper_quantile"],
    )
    processed_vids = [
        ds_partial(i)
        for i in [
            Path(h5_file),
            Path(args["motion_corrected_output"]),
        ]
    ]
    logger.info("finished downsampling motion corrected and non-motion corrected movies")

    # tile into 1 movie, raw on left, motion corrected on right
    try:
        tiled_vids = np.block(processed_vids)

        # make into a viewable artifact
        playback_fps = args["preview_playback_factor"] / args["preview_frame_bin_seconds"]
        encode_video(tiled_vids, args["motion_correction_preview_output"], playback_fps)
        logger.info("wrote " f"{args['motion_correction_preview_output']}")
    except:
        logger.info("Could not write motion correction preview")
    # compute crispness of mean image using raw and registered movie
    with (
        h5py.File(h5_file) as f_raw,
        h5py.File(args["motion_corrected_output"], "r+") as f,
    ):
        mov_raw = f_raw["data"]
        mov = f["data"]
        crispness = [
            np.sqrt(np.sum(np.array(np.gradient(np.mean(m, 0))) ** 2))
            for m in (mov_raw, mov)
        ]
        logger.info("computed crispness of mean image before and after registration")

        # compute residual optical flow using Farneback method
        if f["reg_metrics/regPC"][:].any():
            regPC = f["reg_metrics/regPC"]
            flows = np.zeros(regPC.shape[1:] + (2,), np.float32)
            for i in range(len(flows)):
                pclow, pchigh = regPC[:, i]
                flows[i] = cv2.calcOpticalFlowFarneback(
                    pclow,
                    pchigh,
                    None,
                    pyr_scale=0.5,
                    levels=3,
                    winsize=100,
                    iterations=15,
                    poly_n=5,
                    poly_sigma=1.2 / 5,
                    flags=0,
                )
            flows_norm = np.sqrt(np.sum(flows**2, -1))
            farnebackDX = np.transpose([flows_norm.mean((1, 2)), flows_norm.max((1, 2))])
            f.create_dataset("reg_metrics/crispness", data=crispness)
            f.create_dataset("reg_metrics/farnebackROF", data=flows)
            f.create_dataset("reg_metrics/farnebackDX", data=farnebackDX)
            logger.info(
                "computed residual optical flow of top PCs using Farneback method"
            )
            logger.info(
                "appended additional registration metrics to"
                f"{args['motion_corrected_output']}"
            )

        # create image of PC_low, PC_high, and the residual optical flow between them
        if f["reg_metrics/regDX"][:].any():
            for iPC in set(
                (
                    np.argmax(f["reg_metrics/regDX"][:, -1]),
                    np.argmax(farnebackDX[:, -1]),
                )
            ):
                p = Path(args["registration_summary_output"])
                flow_png(
                    Path(args["motion_corrected_output"]),
                    str(p.parent / p.stem),
                    iPC,
                )
                logger.info(f"created images of PC_low, PC_high, and PC_rof for PC {iPC}")

    # Clean up temporary directory
    tmp_dir.cleanup()<|MERGE_RESOLUTION|>--- conflicted
+++ resolved
@@ -1184,12 +1184,7 @@
         except IndexError:
             experiment_id = [i for i in datainput.glob("*") if i.is_dir()][
             0
-<<<<<<< HEAD
-            ].
-=======
             ].name
->>>>>>> 0f112663
-        print(f"~~~~~~~~~~~~~~~~~~~{experiment_id}")
         h5_file = [i for i in datainput.glob("*/*") if f"{experiment_id}.h5" in str(i)][0]
     session_dir = h5_file.parent.parent
     platform_json = next(session_dir.glob("*platform.json"))
