import argparse
import copy
import json
import logging
import os
import shutil
import subprocess
import tempfile
import warnings
from datetime import datetime as dt
from functools import partial
from glob import glob
from itertools import product
from multiprocessing import Pool
from pathlib import Path
from time import time
from typing import Callable, Optional, Tuple, Union

import cv2
import h5py
import matplotlib as mpl
import numpy as np
import pandas as pd
import suite2p
from aind_data_schema import Processing
from aind_data_schema.processing import (
    AnalysisProcess,
    DataProcess,
    PipelineProcess,
    ProcessName,
)
from aind_ophys_utils.array_utils import normalize_array
from aind_ophys_utils.video_utils import downsample_h5_video, encode_video
from matplotlib import pyplot as plt  # noqa: E402
from PIL import Image
from scipy.ndimage import median_filter
from scipy.stats import sigmaclip
from suite2p.registration.nonrigid import make_blocks
from suite2p.registration.register import pick_initial_reference, register_frames
from suite2p.registration.rigid import (
    apply_masks,
    compute_masks,
    phasecorr,
    phasecorr_reference,
    shift_frame,
)
from sync_dataset import Sync

mpl.use("Agg")


def is_S3(file_path: str):
    """Test if a file is in a S3 bucket
    Parameters
    ----------
    file_path : str
        Location of the file.
    """
    return "s3fs" in subprocess.check_output(
        "df " + file_path + "| sed -n '2 p'", shell=True, text=True
    )


def load_initial_frames(
    file_path: str,
    h5py_key: str,
    n_frames: int,
    trim_frames_start: int = 0,
    trim_frames_end: int = 0,
) -> np.ndarray:
    """Load a subset of frames from the hdf5 data specified by file_path.

    Only loads frames between trim_frames_start and n_frames - trim_frames_end
    from the movie. If both are 0, load frames from the full movie.

    Parameters
    ----------
    file_path : str
        Location of the raw ophys, HDF5 data to load.
    h5py_key : str
        Name of the dataset to load from the HDF5 file.
    n_frames : int
        Number of frames to load from the input HDF5 data.

    Returns
    -------
    frames : array-like, (n_frames, nrows, ncols)
        Frames selected from the input raw data linearly spaced in index of the
        time axis. If n_frames > tot_frames, a number of frames equal to
        tot_frames is returned.
    """
    with h5py.File(file_path, "r") as hdf5_file:
        # Load all frames as fancy indexing is slower than loading the full
        # data.
        max_frame = hdf5_file[h5py_key].shape[0] - trim_frames_end
        frame_window = hdf5_file[h5py_key][trim_frames_start:max_frame]
        # Total number of frames in the movie.
        tot_frames = frame_window.shape[0]
        requested_frames = np.linspace(
            0, tot_frames, 1 + min(n_frames, tot_frames), dtype=int
        )[:-1]
        frames = frame_window[requested_frames]
    return frames


def compute_reference(
    input_frames: np.ndarray,
    niter: int,
    maxregshift: float,
    smooth_sigma: float,
    smooth_sigma_time: float,
    mask_slope_factor: float = 3,
) -> np.ndarray:
    """Computes a stacked reference image from the input frames.

    Modified version of Suite2P's compute_reference function with no updating
    of input frames. Picks initial reference then iteratively aligns frames to
    create reference. This code does not reproduce the pre-processing suite2p
    does to data from 1Photon scopes. As such, if processing 1Photon data, the
    user should use the suite2p reference image creation.

    Parameters
    ----------
    input_frames : array-like, (n_frames, nrows, ncols)
        Set of frames to create a reference from.
    niter : int
        Number of iterations to perform when creating the reference image.
    maxregshift : float
        Maximum shift allowed as a fraction of the image width or height, which
        ever is longer.
    smooth_sigma : float
        Width of the Gaussian used to smooth the phase correlation between the
        reference and the frame with which it is being registered.
    smooth_sigma_time : float
        Width of the Gaussian used to smooth between multiple frames by before
        phase correlation.
    mask_slope_factor : int
        Factor to multiply ``smooth_sigma`` by when creating masks for the
        reference image during suite2p phase correlation. These masks down
        weight edges of the image. The default used in suite2p, where this
        method is adapted from, is 3.

    Returns
    -------
    refImg : array-like, (nrows, ncols)
        Reference image created from the input data.
    """
    # Get the dtype of the input frames to properly cast the final reference
    # image as the same type.
    frames_dtype = input_frames.dtype

    # Get initial reference image from suite2p.
    frames = remove_extrema_frames(input_frames)
    ref_image = pick_initial_reference(frames)

    # Determine how much to pad our frames by before shifting to prevent
    # wraps.
    pad_y = int(np.ceil(maxregshift * ref_image.shape[0]))
    pad_x = int(np.ceil(maxregshift * ref_image.shape[1]))

    for idx in range(niter):
        # Compute the number of frames to select in creating the reference
        # image. At most we select half to the input frames.
        nmax = int(frames.shape[0] * (1.0 + idx) / (2 * niter))

        # rigid Suite2P phase registration.
        ymax, xmax, cmax = phasecorr(
            data=apply_masks(
                frames,
                *compute_masks(
                    refImg=ref_image,
                    maskSlope=mask_slope_factor * smooth_sigma,
                ),
            ),
            cfRefImg=phasecorr_reference(
                refImg=ref_image,
                smooth_sigma=smooth_sigma,
            ),
            maxregshift=maxregshift,
            smooth_sigma_time=smooth_sigma_time,
        )

        # Find the indexes of the frames that are the most correlated and
        # select the first nmax.
        isort = np.argsort(-cmax)[:nmax]

        # Copy the most correlated frames so we don't shift the original data.
        # We pad this data to prevent wraps from showing up in the reference
        # image. We pad with NaN values to enable us to use nanmean and only
        # average those pixels that contain data in the average.
        max_corr_frames = np.pad(
            array=frames[isort].astype(float),
            pad_width=((0, 0), (pad_y, pad_y), (pad_x, pad_x)),
            constant_values=np.nan,
        )
        max_corr_xmax = xmax[isort]
        max_corr_ymax = ymax[isort]
        # Apply shift to the copy of the frames.
        for frame, dy, dx in zip(max_corr_frames, max_corr_ymax, max_corr_xmax):
            frame[:] = shift_frame(frame=frame, dy=dy, dx=dx)

        # Create a new reference image from the highest correlated data.
        with warnings.catch_warnings():
            # Assuming the motion correction went well, there should be a lot
            # of empty values in the padded area around the frames. We suppress
            # warnings for these "Empty Slices" as they are expected.
            warnings.filterwarnings("ignore", "Mean of empty slice")
            ref_image = np.nanmean(max_corr_frames, axis=0)
        # Shift reference image to position of mean shifts to remove any bulk
        # displacement.
        ref_image = shift_frame(
            frame=ref_image,
            dy=int(np.round(-max_corr_ymax.mean())),
            dx=int(np.round(-max_corr_xmax.mean())),
        )
        # Clip the reference image back down to the original size and remove
        # any NaNs remaining. Throw warning if a NaN is found.
        ref_image = ref_image[pad_y:-pad_y, pad_x:-pad_x]
        if np.any(np.isnan(ref_image)):
            # NaNs can sometimes be left over from the image padding during the
            # first few iterations before the reference image has converged.
            # If there are still NaNs left after the final iteration, we
            # throw the following warning.
            if idx + 1 == niter:
                logging.warning(
                    f"Warning: {np.isnan(ref_image).sum()} NaN pixels were "
                    "found in the reference image on the final iteration. "
                    "Likely the image quality is low and shifting frames "
                    "failed. Setting NaN values to the image mean."
                )
            ref_image = np.nan_to_num(ref_image, nan=np.nanmean(ref_image), copy=False)
        ref_image = ref_image.astype(frames_dtype)

    return ref_image


def remove_extrema_frames(input_frames: np.ndarray, n_sigma: float = 3) -> np.ndarray:
    """Remove frames with extremum mean values from the frames used in
    reference image processing/creation.

    Likely these are empty frames of pure noise or very high intensity frames
    relative to mean.

    Parameters
    ----------
    input_frames : numpy.ndarray, (N, M, K)
        Set of frames to trim.
    n_sigma : float, optional
        Number of standard deviations to above which to clip. Default is 3
        which was found to remove all empty frames while preserving most
        frames.

    Returns
    -------
    trimmed_frames : numpy.ndarray, (N, M, K)
        Set of frames with the extremum frames removed.
    """
    frame_means = np.mean(input_frames, axis=(1, 2))
    _, low_cut, high_cut = sigmaclip(frame_means, low=n_sigma, high=n_sigma)
    trimmed_frames = input_frames[
        np.logical_and(frame_means > low_cut, frame_means < high_cut)
    ]
    return trimmed_frames


def optimize_motion_parameters(
    initial_frames: np.ndarray,
    smooth_sigmas: np.array,
    smooth_sigma_times: np.array,
    suite2p_args: dict,
    trim_frames_start: int = 0,
    trim_frames_end: int = 0,
    n_batches: int = 20,
    logger: Optional[Callable] = None,
) -> dict:
    """Loop over a range of parameters and select the best set from the
    max acutance of the final, average image.

    Parameters
    ----------
    initial_frames : numpy.ndarray, (N, M, K)
        Smaller subset of frames to create a reference image from.
    smooth_sigmas : numpy.ndarray, (N,)
        Array of suite2p smooth sigma values to attempt. Number of iterations
        will be len(`smooth_sigmas`) * len(`smooth_sigma_times`).
    smooth_sigma_times : numpy.ndarray, (N,)
        Array of suite2p smooth sigma time values to attempt. Number of
        iterations will be len(`smooth_sigmas`) * len(`smooth_sigma_times`).
    suite2p_args : dict
        A dictionary of suite2p configs containing at minimum:

        ``"h5py"``
            HDF5 file containing to the movie to motion correct.
        ``"h5py_key"``
            Name of the dataset where the movie to be motion corrected is
            stored.
        ``"maxregshift"``
            Maximum shift allowed as a fraction of the image dimensions.
    trim_frames_start : int, optional
        Number of frames to disregard from the start of the movie. Default 0.
    trim_frames_start : int, optional
        Number of frames to disregard from the end of the movie. Default 0.
    n_batches : int
        Number of batches to load. Processing a large number of frames at once
        will likely result in running out of memory, hence processing in
        batches. Total returned size isn_batches * suit2p_args['batch_size'].
    logger : Optional[Callable]
        Function to print to stdout or a log.

    Returns
    -------
    best_result : dict
        A dict containing the final results of the search:

        ``ave_image``
            Image created with the settings yielding the highest image acutance
            (numpy.ndarray, (N, M))
        ``ref_image``
            Reference Image created with the settings yielding the highest
            image acutance (numpy.ndarray, (N, M))
        ``acutance``
            Acutance of ``best_image``. (float)
        ``smooth_sigma``
            Value of ``smooth_sigma`` found to yield the best acutance (float).
        ``smooth_sigma_time``
            Value of ``smooth_sigma_time`` found to yield the best acutance
            (float).
    """
    best_results = {
        "acutance": 1e-16,
        "ave_image": np.array([]),
        "ref_image": np.array([]),
        "smooth_sigma": -1,
        "smooth_sigma_time": -1,
    }
    logger("Starting search for best smoothing parameters...")
    sub_frames = load_representative_sub_frames(
        suite2p_args["h5py"],
        suite2p_args["h5py_key"],
        trim_frames_start,
        trim_frames_end,
        n_batches=n_batches,
        batch_size=suite2p_args["batch_size"],
    )
    start_time = time()
    for param_spatial, param_time in product(smooth_sigmas, smooth_sigma_times):
        current_args = suite2p_args.copy()
        current_args["smooth_sigma"] = param_spatial
        current_args["smooth_sigma_time"] = param_time

        if logger:
            logger(
                f'\tTrying: smooth_sigma={current_args["smooth_sigma"]}, '
                f'smooth_sigma_time={current_args["smooth_sigma_time"]}'
            )

        ref_image = compute_reference(
            initial_frames,
            8,
            current_args["maxregshift"],
            current_args["smooth_sigma"],
            current_args["smooth_sigma_time"],
        )
        image_results = create_ave_image(
            ref_image,
            sub_frames.copy(),
            current_args,
            batch_size=suite2p_args["batch_size"],
        )
        ave_image = image_results["ave_image"]
        # Compute the acutance ignoring the motion border. Sharp motion
        # borders can potentially get rewarded with high acutance.
        current_acu = compute_acutance(
            ave_image,
            image_results["min_y"],
            image_results["max_y"],
            image_results["min_x"],
            image_results["max_x"],
        )

        if current_acu > best_results["acutance"]:
            best_results["acutance"] = current_acu
            best_results["ave_image"] = ave_image
            best_results["ref_image"] = ref_image
            best_results["smooth_sigma"] = current_args["smooth_sigma"]
            best_results["smooth_sigma_time"] = current_args["smooth_sigma_time"]
        if logger:
            logger(f"\t\tResulting acutance={current_acu:.4f}")
    if logger:
        logger(
            f"Found best motion parameters in {time() - start_time:.0f} "
            f'seconds, with image acutance={best_results["acutance"]:.4f}, '
            f'for parameters: smooth_sigma={best_results["smooth_sigma"]}, '
            f'smooth_sigma_time={best_results["smooth_sigma_time"]}'
        )
    return best_results


def load_representative_sub_frames(
    h5py_name,
    h5py_key,
    trim_frames_start: int = 0,
    trim_frames_end: int = 0,
    n_batches: int = 20,
    batch_size: int = 500,
):
    """Load a subset of frames spanning the full movie.

    Parameters
    ----------
    h5py_name : str
        Path to the h5 file to load frames from.
    h5py_key : str
        Name of the h5 dataset containing the movie.
    trim_frames_start : int, optional
        Number of frames to disregard from the start of the movie. Default 0.
    trim_frames_start : int, optional
        Number of frames to disregard from the end of the movie. Default 0.
    n_batches : int
        Number of batches to load. Total returned size is
        n_batches * batch_size.
    batch_size : int, optional
        Number of frames to process at once. Total returned size is
        n_batches * batch_size.

    Returns
    -------
    """
    output_frames = []
    frame_fracts = np.arange(0, 1, 1 / n_batches)
    with h5py.File(h5py_name, "r") as h5_file:
        dataset = h5_file[h5py_key]
        total_frames = dataset.shape[0] - trim_frames_start - trim_frames_end
        if total_frames < n_batches * batch_size:
            return dataset[:]
        for percent_start in frame_fracts:
            frame_start = int(percent_start * total_frames + trim_frames_start)
            output_frames.append(dataset[frame_start : frame_start + batch_size])
    return np.concatenate(output_frames)


def create_ave_image(
    ref_image: np.ndarray,
    input_frames: np.ndarray,
    suite2p_args: dict,
    batch_size: int = 500,
) -> dict:
    """Run suite2p image motion correction over a full movie.

    Parameters
    ----------
    ref_image : numpy.ndarray, (N, M)
        Reference image to correlate with movie frames.
    input_frames : numpy.ndarray, (L, N, M)
        Frames to motion correct and compute average image/acutance of.
    suite2p_args : dict
        Dictionary of suite2p args containing:

        ``"h5py"``
            HDF5 file containing to the movie to motion correct.
        ``"h5py_key"``
            Name of the dataset where the movie to be motion corrected is
            stored.
        ``"maxregshift"``
            Maximum shift allowed as a fraction of the image dimensions.
        ``"smooth_sigma"``
            Spatial Gaussian smoothing parameter used by suite2p to smooth
            frames before correlation. (float).
        ``"smooth_sigma_time"``
            Time Gaussian smoothing of frames to apply before correlation.
            (float).
    batch_size : int, optional
        Number of frames to process at once.

    Returns
    -------
    ave_image_dict : dict
        A dict containing the average image and motion border values:

        ``ave_image``
            Image created with the settings yielding the highest image acutance
            (numpy.ndarray, (N, M))
        ``min_y``
            Minimum y allowed value in image array. Below this is motion
            border.
        ``max_y``
            Maximum y allowed value in image array. Above this is motion
            border.
        ``min_x``
            Minimum x allowed value in image array. Below this is motion
            border.
        ``max_x``
            Maximum x allowed value in image array. Above this is motion
            border.
    """
    ave_frame = np.zeros((ref_image.shape[0], ref_image.shape[1]))
    min_y = 0
    max_y = 0
    min_x = 0
    max_x = 0
    tot_frames = input_frames.shape[0]
    add_modify_required_parameters(suite2p_args)
    for start_idx in np.arange(0, tot_frames, batch_size):
        end_idx = start_idx + batch_size
        if end_idx > tot_frames:
            end_idx = tot_frames
        frames = input_frames[start_idx:end_idx]
        frames, dy, dx, _, _, _, _ = register_frames(
            refAndMasks=ref_image, frames=frames, ops=suite2p_args
        )
        min_y = min(min_y, dy.min())
        max_y = max(max_y, dy.max())
        min_x = min(min_x, dx.min())
        max_x = max(max_x, dx.max())
        ave_frame += frames.sum(axis=0) / tot_frames

    return {
        "ave_image": ave_frame,
        "min_y": int(np.fabs(min_y)),
        "max_y": int(max_y),
        "min_x": int(np.fabs(min_x)),
        "max_x": int(max_x),
    }


def add_modify_required_parameters(suite2p_args: dict):
    """Check that minimum parameters needed by suite2p registration are
    available. If not add them to the suite2p_args dict.

    Additionally, make sure that nonrigid is set to false as are gridsearch
    of parameters above is not setup to use nonrigid.

    Parameters
    ----------
    suite2p_args : dict
        Suite2p ops dictionary with potentially missing values.
    """
    if suite2p_args.get("1Preg") is None:
        suite2p_args["1Preg"] = False
    if suite2p_args.get("bidiphase") is None:
        suite2p_args["bidiphase"] = False
    if suite2p_args.get("nonrigid") is None:
        suite2p_args["nonrigid"] = False
    if suite2p_args.get("norm_frames") is None:
        suite2p_args["norm_frames"] = True
    # Don't use nonrigid for parameter search.
    suite2p_args["nonrigid"] = False


def compute_acutance(
    image: np.ndarray,
    min_cut_y: int = 0,
    max_cut_y: int = 0,
    min_cut_x: int = 0,
    max_cut_x: int = 0,
) -> float:
    """Compute the acutance (sharpness) of an image.

    Parameters
    ----------
    image : numpy.ndarray, (N, M)
        Image to compute acutance of.
    min_cut_y : int
        Number of pixels to cut from the beginning of the y axis.
    max_cut_y : int
        Number of pixels to cut from the end of the y axis.
    min_cut_x : int
        Number of pixels to cut from the beginning of the x axis.
    max_cut_x : int
        Number of pixels to cut from the end of the x axis.

    Returns
    -------
    acutance : float
        Acutance of the image.
    """
    im_max_y, im_max_x = image.shape

    cut_image = image[min_cut_y : im_max_y - max_cut_y, min_cut_x : im_max_x - max_cut_x]
    grady, gradx = np.gradient(cut_image)
    return (grady**2 + gradx**2).mean()


def check_and_warn_on_datatype(h5py_name: str, h5py_key: str, logger: Callable):
    """Suite2p assumes int16 types throughout code. Check that the input
    data is type int16 else throw a warning.

    Parameters
    ----------
    h5py_name : str
        Path to the HDF5 containing the data.
    h5py_key : str
        Name of the dataset to check.
    logger : Callable
        Logger to output logger warning to.
    """
    with h5py.File(h5py_name, "r") as h5_file:
        dataset = h5_file[h5py_key]

        if dataset.dtype.byteorder == ">":
            logger(
                "Data byteorder is big-endian which may cause issues in "
                "suite2p. This may result in a crash or unexpected "
                "results."
            )
        if dataset.dtype.name != "int16":
            logger(
                f"Data type is {dataset.dtype.name} and not int16. Suite2p "
                "assumes int16 data as input and throughout codebase. "
                "Non-int16 data may result in unexpected results or "
                "crashes."
            )


def _mean_of_batch(i, h5py_name, h5py_key):
    return h5py.File(h5py_name)[h5py_key][i : i + 1000].mean(axis=(1, 2))


def find_movie_start_end_empty_frames(
    h5py_name: str,
    h5py_key: str,
    n_sigma: float = 5,
    logger: Optional[Callable] = None,
    n_jobs: Optional[int] = None,
) -> Tuple[int, int]:
    """Load a movie from HDF5 and find frames at the start and end of the
    movie that are empty or pure noise and 5 sigma discrepant from the
    average frame.

    If a non-contiguous set of frames is found, the code will return 0 for
    that half of the movie and throw a warning about the quality of the data.

    Parameters
    ----------
    h5py_name : str
        Name of the HDF5 file to load from.
    h5py_key : str
        Name of the dataset to load from the HDF5 file.
    n_sigma : float
        Number of standard deviations beyond which a frame is considered an
        outlier and "empty".
    logger : Optional[Callable]
        Function to print warning messages to.
    n_jobs: Optional[int]
        The number of jobs to run in parallel.

    Returns
    -------
    trim_frames : Tuple[int, int]
        Tuple of the number of frames to cut from the start and end of the
        movie as (n_trim_start, n_trim_end).
    """
    # Find the midpoint of the movie.
    n_frames = h5py.File(h5py_name, "r")[h5py_key].shape[0]
    midpoint = n_frames // 2
    # We discover empty or extrema frames by comparing the mean of each frames
    # to the mean of the full movie.
    if n_jobs == 1 or n_frames < 2000:
        means = h5py.File(h5py_name, "r")[h5py_key][:].mean(axis=(1, 2))
    else:
        means = np.concatenate(
            Pool(n_jobs).starmap(
                _mean_of_batch, product(range(0, n_frames, 1000), [h5py_name], [h5py_key])
            )
        )
    mean_of_frames = means.mean()

    # Compute a robust standard deviation that is not sensitive to the
    # outliers we are attempting to find.
    quart_low, quart_high = np.percentile(means, [25, 75])
    # Convert the inner quartile range to an estimate of the standard deviation
    # 0.6745 is the converting factor between the inner quartile and a
    # traditional standard deviation.
    std_est = (quart_high - quart_low) / (2 * 0.6745)

    # Get the indexes of the frames that are found to be n_sigma deviating.
    start_idxs = np.sort(
        np.argwhere(means[:midpoint] < mean_of_frames - n_sigma * std_est)
    ).flatten()
    end_idxs = (
        np.sort(
            np.argwhere(means[midpoint:] < mean_of_frames - n_sigma * std_est)
        ).flatten()
        + midpoint
    )

    # Get the total number of these frames.
    lowside = len(start_idxs)
    highside = len(end_idxs)

    # Check to make sure that the indexes found were only from the start/end
    # of the movie. If not, throw a warning and reset the number of frames
    # found to zero.
    if not np.array_equal(start_idxs, np.arange(0, lowside, dtype=start_idxs.dtype)):
        lowside = 0
        if logger is not None:
            logger(
                f"{n_sigma} sigma discrepant frames found outside the "
                "beginning of the movie. Please inspect the movie for data "
                "quality. Not trimming frames from the movie beginning."
            )
    if not np.array_equal(
        end_idxs,
        np.arange(n_frames - highside, n_frames, dtype=end_idxs.dtype),
    ):
        highside = 0
        if logger is not None:
            logger(
                f"{n_sigma} sigma discrepant frames found outside the end "
                "of the movie. Please inspect the movie for data quality. "
                "Not trimming frames from the movie end."
            )

    return (lowside, highside)


def reset_frame_shift(
    frames: np.ndarray,
    dy_array: np.ndarray,
    dx_array: np.ndarray,
    trim_frames_start: int,
    trim_frames_end: int,
):
    """Reset the frames of a movie and their shifts.

    Shifts the frame back to its original location and resets the shifts for
    those frames to (0, 0). Frames, dy_array, and dx_array are edited in
    place.

    Parameters
    ----------
    frames : numpy.ndarray, (N, M, K)
        Full movie to reset frames in.
    dy_array : numpy.ndarray, (N,)
        Array of shifts in the y direction for each frame of the movie.
    dx_array : numpy.ndarray, (N,)
        Array of shifts in the x direction for each frame of the movie.
    trim_frames_start : int
        Number of frames at the start of the movie that were identified as
        empty or pure noise.
    trim_frames_end : int
        Number of frames at the end of the movie that were identified as
        empty or pure noise.
    """
    for idx in range(trim_frames_start):
        dy = -dy_array[idx]
        dx = -dx_array[idx]
        frames[idx] = shift_frame(frames[idx], dy, dx)
        dy_array[idx] = 0
        dx_array[idx] = 0

    for idx in range(frames.shape[0] - trim_frames_end, frames.shape[0]):
        dy = -dy_array[idx]
        dx = -dx_array[idx]
        frames[idx] = shift_frame(frames[idx], dy, dx)
        dy_array[idx] = 0
        dx_array[idx] = 0


def projection_process(data: np.ndarray, projection: str = "max") -> np.ndarray:
    """

    Parameters
    ----------
    data: np.ndarray
        nframes x nrows x ncols, uint16
    projection: str
        "max" or "avg"

    Returns
    -------
    proj: np.ndarray
        nrows x ncols, uint8

    """
    if projection == "max":
        proj = np.max(data, axis=0)
    elif projection == "avg":
        proj = np.mean(data, axis=0)
    else:
        raise ValueError('projection can be "max" or "avg" not ' f"{projection}")
    return normalize_array(proj)


def identify_and_clip_outliers(
    data: np.ndarray, med_filter_size: int, thresh: int
) -> Tuple[np.ndarray, np.ndarray]:
    """given data, identify the indices of outliers
    based on median filter detrending, and a threshold

    Parameters
    ----------
    data: np.ndarray
        1D array of samples
    med_filter_size: int
        the number of samples for 'size' in
        scipy.ndimage.filters.median_filter
    thresh: int
        multipled by the noise estimate to establish a threshold, above
        which, samples will be marked as outliers.

    Returns
    -------
    data: np.ndarry
        1D array of samples, clipped to threshold around median-filtered data
    indices: np.ndarray
        the indices where clipping took place

    """
    data_filtered = median_filter(data, med_filter_size, mode="nearest")
    detrended = data - data_filtered
    indices = np.argwhere(np.abs(detrended) > thresh).flatten()
    data[indices] = np.clip(
        data[indices], data_filtered[indices] - thresh, data_filtered[indices] + thresh
    )
    return data, indices


def make_output_directory(output_dir: Path, experiment_id: str) -> str:
    """Creates the output directory if it does not exist

    Parameters
    ----------
    output_dir: Path
        output directory
    experiment_id: str
        experiment_id number

    Returns
    -------
    output_dir: Path
        output directory
    """
    output_dir = output_dir / experiment_id
    output_dir.mkdir(exist_ok=True)
    output_dir = output_dir / "motion_correction"
    output_dir.mkdir(exist_ok=True)
    return output_dir


def get_frame_rate_platform_json(input_dir: str) -> float:
    """Get the frame rate from the platform json file.
    Platform json will need to get copied to each data directory throughout the pipeline

    Parameters
    ----------
    input_dir: str
        directory where file is located

    Returns
    -------
    frame_rate: float
        frame rate
    """
    try:
        try:
            platform_directory = os.path.dirname(os.path.dirname(input_dir))
            platform_json = glob.glob(f"{platform_directory}/*platform.json")
        except IndexError:
            raise IndexError
        with open(platform_json) as f:
            data = json.load(f)
        frame_rate = data["imaging_plane_groups"][0]["acquisition_framerate_Hz"]
        return frame_rate
    except IndexError as exc:
        raise Exception(f"Error: {exc}")


def write_output_metadata(
    metadata: dict,
    raw_movie: Union[str, Path],
    motion_corrected_movie: Union[str, Path],
    output_dir: Union[str, Path],
) -> None:
    """Writes output metadata to plane processing.json

    Parameters
    ----------
    metadata: dict
        parameters from suite2p motion correction
    raw_movie: str
        path to raw movies
    motion_corrected_movie: str
        path to motion corrected movies
    """
    processing = Processing(
        processing_pipeline=PipelineProcess(
            processor_full_name="Multplane Ophys Processing Pipeline",
            pipeline_url="https://codeocean.allenneuraldynamics.org/capsule/4030161/tree",
            pipeline_version="0.1.0",
            data_processes=[
                DataProcess(
                    name=ProcessName.VIDEO_MOTION_CORRECTION,
                    software_version="0.1.0",
                    start_date_time=dt.now(),  # TODO: Add actual dt
                    end_date_time=dt.now(),  # TODO: Add actual dt
                    input_location=str(raw_movie),
                    output_location=str(motion_corrected_movie),
                    code_url=(
                        "https://github.com/AllenNeuralDynamics/"
                        "aind-ophys-motion-correction/tree/main/code"
                    ),
                    parameters=metadata,
                )
            ],
        )
    )
    if isinstance(output_dir, str):
        output_dir = Path(output_dir)
    processing.write_standard_file(output_directory=output_dir.parent)


def check_trim_frames(data):
    """Make sure that if the user sets auto_remove_empty_frames
    and timing frames is already requested, raise an error.
    """
    if data["auto_remove_empty_frames"] and (
        data["trim_frames_start"] > 0 or data["trim_frames_end"] > 0
    ):
        msg = (
            "Requested auto_remove_empty_frames but "
            "trim_frames_start > 0 or trim_frames_end > 0. Please "
            "either request auto_remove_empty_frames or manually set "
            "trim_frames_start/trim_frames_end if number of frames to "
            "trim is known."
        )
        raise ValueError(msg)
    return data


def make_png(
    max_proj_path: Path, avg_proj_path: Path, summary_df: pd.DataFrame, dst_path: Path
):
    """ """
    xo = np.abs(summary_df["x"]).max()
    yo = np.abs(summary_df["y"]).max()

    fig = plt.figure(figsize=(16, 10))
    gs = fig.add_gridspec(4, 4)
    mx_ax = fig.add_subplot(gs[0:2, 0:2])
    av_ax = fig.add_subplot(gs[0:2, 2:4])
    xyax = fig.add_subplot(gs[2, :])
    corrax = fig.add_subplot(gs[3, :])

    for ax, im_path in zip([mx_ax, av_ax], [max_proj_path, avg_proj_path]):
        with Image.open(im_path) as im:
            ax.imshow(im, cmap="gray")
            sz = im.size
        ax.axvline(xo, color="r", linestyle="--")
        ax.axvline(sz[0] - xo, color="r", linestyle="--")
        ax.axhline(yo, color="g", linestyle="--")
        ax.axhline(sz[1] - yo, color="g", linestyle="--")
        ax.set_title(f"{im_path.parent}\n{im_path.name}", fontsize=8)

    xyax.plot(summary_df["x"], linewidth=0.5, color="r", label="xoff")
    xyax.axhline(xo, color="r", linestyle="--")
    xyax.axhline(-xo, color="r", linestyle="--")
    xyax.plot(summary_df["y"], color="g", linewidth=0.5, alpha=0.5, label="yoff")
    xyax.axhline(yo, color="g", linestyle="--")
    xyax.axhline(-yo, color="g", linestyle="--")
    xyax.legend(loc=0)
    xyax.set_ylabel("correction offset [pixels]")

    corrax.plot(summary_df["correlation"], color="k", linewidth=0.5, label="corrXY")
    corrax.set_xlabel("frame index")
    corrax.set_ylabel("correlation peak value")
    corrax.legend(loc=0)
    fig.tight_layout()
    fig.savefig(dst_path)

    return dst_path


def make_nonrigid_png(
    output_path: Path, avg_proj_path: Path, summary_df: pd.DataFrame, dst_path: Path
):
    """ """
    nonrigid_y = np.array(list(map(eval, summary_df["nonrigid_y"])), dtype=np.float32)
    nonrigid_x = np.array(list(map(eval, summary_df["nonrigid_x"])), dtype=np.float32)
    nonrigid_corr = np.array(
        list(map(eval, summary_df["nonrigid_corr"])), dtype=np.float32
    )
    ops = json.loads(h5py.File(output_path)["metadata"][()].decode())["suite2p_args"]
    with Image.open(avg_proj_path) as im:
        Ly, Lx = im.size
    yblock, xblock = make_blocks(Ly=Ly, Lx=Lx, block_size=ops["block_size"])[:2]
    nblocks = len(xblock)

    fig = plt.figure(figsize=(22, 3 * nblocks))
    gs = fig.add_gridspec(25 * nblocks, 6)
    for i in range(nblocks):
        av_ax = fig.add_subplot(gs[25 * i : 25 * i + 20, 0])
        xyax = fig.add_subplot(gs[25 * i : 25 * i + 10, 1:])
        corrax = fig.add_subplot(gs[25 * i + 10 : 25 * i + 20, 1:])

        with Image.open(avg_proj_path) as im:
            av_ax.imshow(im, cmap="gray")
            sz = im.size
            av_ax.set_ylim(0, sz[0])
            av_ax.set_xlim(0, sz[1])
        for x in xblock[i]:
            av_ax.vlines(x, *yblock[i], color="r", linestyle="--")
        for y in yblock[i]:
            av_ax.hlines(y, *xblock[i], color="g", linestyle="--")

        xyax.plot(nonrigid_x[:, i], linewidth=0.5, color="r", label="xoff")
        xyax.plot(nonrigid_y[:, i], color="g", linewidth=0.5, alpha=0.5, label="yoff")
        if i == 0:
            xyax.legend(loc=0)
        xyax.set_xticks([])
        xyax.set_xlim(0, nonrigid_x.shape[0])
        xyax.set_ylabel("offset [pixels]")

        corrax.plot(nonrigid_corr[:, i], color="k", linewidth=0.5, label="corrXY")
        corrax.set_xlim(0, nonrigid_x.shape[0])
        corrax.set_xlabel("frame index")
        corrax.set_ylabel("correlation")
        if i == 0:
            corrax.legend(loc=0)
    fig.savefig(dst_path, bbox_inches="tight")

    return dst_path


def downsample_normalize(
    movie_path: Path,
    frame_rate: float,
    bin_size: float,
    lower_quantile: float,
    upper_quantile: float,
) -> np.ndarray:
    """reads in a movie (nframes x nrows x ncols), downsamples,
    creates an average projection, and normalizes according to
    quantiles in that projection.

    Parameters
    ----------
    movie_path: Path
        path to an h5 file, containing an (nframes x nrows x ncol) dataset
        named 'data'
    frame_rate: float
        frame rate of the movie specified by 'movie_path'
    bin_size: float
        desired duration in seconds of a downsampled bin, i.e. the reciprocal
        of the desired downsampled frame rate.
    lower_quantile: float
        arg supplied to `np.quantile()` to determine lower cutoff value from
        avg projection for normalization.
    upper_quantile: float
        arg supplied to `np.quantile()` to determine upper cutoff value from
        avg projection for normalization.

    Returns
    -------
    ds: np.ndarray
        a downsampled and normalized array

    Notes
    -----
    This strategy was satisfactory in the labeling app for maintaining
    consistent visibility.

    """
    ds = downsample_h5_video(movie_path, input_fps=frame_rate, output_fps=1.0 / bin_size)
    avg_projection = ds.mean(axis=0)
    lower_cutoff, upper_cutoff = np.quantile(
        avg_projection.flatten(), (lower_quantile, upper_quantile)
    )
    ds = normalize_array(ds, lower_cutoff=lower_cutoff, upper_cutoff=upper_cutoff)
    return ds


def flow_png(output_path: Path, dst_path: str, iPC: int = 0):
    with h5py.File(output_path) as f:
        regPC = f["reg_metrics/regPC"]
        tPC = f["reg_metrics/tPC"]
        flows = f["reg_metrics/farnebackROF"]
        flow_ds = np.array(
            [cv2.resize(flows[iPC, :, :, a], dsize=None, fx=0.1, fy=0.1) for a in (0, 1)]
        )
        flow_ds_norm = np.sqrt(np.sum(flow_ds**2, 0))
        # redo Suite2p's PCA-based frame selection
        n_frames, Ly, Lx = f["data"].shape
        nsamp = min(2000 if n_frames < 5000 or Ly > 700 or Lx > 700 else 5000, n_frames)
        inds = np.linspace(0, n_frames - 1, nsamp).astype("int")
        nlowhigh = np.minimum(300, int(n_frames / 2))
        isort = np.argsort(tPC, axis=0)

        for k in (0, 1):
            f, a = plt.subplots(2, figsize=(5, 6))
            a[0].set_position([0.08, 0.92, 0.88, 0.08])
            a[0].hist(
                np.sort(inds[isort[-nlowhigh:, iPC] if k else isort[:nlowhigh, iPC]]),
                50,
            )
            a[0].set_title(
                "averaged frames for " + ("$PC_{high}$" if k else "$PC_{low}$")
            )
            a[1].set_position([0, 0, 1, 0.9])
            vmin = np.min(regPC[1 if k else 0, iPC])
            vmax = 5 * np.median(regPC[1 if k else 0, iPC]) - 4 * vmin
            a[1].imshow(regPC[1 if k else 0, iPC], cmap="gray", vmin=vmin, vmax=vmax)
            a[1].axis("off")
            plt.savefig(
                dst_path + (f"_PC{iPC}low.png", f"_PC{iPC}high.png")[k],
                format="png",
                dpi=300,
                bbox_inches="tight",
            )
        f, a = plt.subplots(2, figsize=(5, 6))
        a[0].set_position([0.06, 0.95, 0.9, 0.05])
        a[1].set_position([0, 0, 1, 0.9])
        im = a[1].quiver(
            *flow_ds[:, ::-1], flow_ds_norm[::-1]
        )  # imshow puts origin [0,0] in upper left
        a[1].axis("off")
        plt.colorbar(im, cax=a[0], location="bottom")
        a[0].set_title("residual optical flow")
        plt.savefig(
            dst_path + f"_PC{iPC}rof.png", format="png", dpi=300, bbox_inches="tight"
        )


def get_frame_rate_from_sync(sync_file, platform_data) -> float:
    """Calculate frame rate from sync file
    Parameters
    ----------
    sync_file: str
        path to sync file
    platform_data: dict
        platform data from platform.json
    Returns
    -------
    frame_rate_hz: float
        frame rate in Hz
    """
    labels = ["vsync_2p", "2p_vsync"]  # older versions of sync may 2p_vsync label
    imaging_groups = len(
        platform_data["imaging_plane_groups"]
    )  # Number of imaging plane groups for frequency calculation
    frame_rate_hz = None
    for i in labels:
        sync_data = Sync(sync_file)
        try:
            rising_edges = sync_data.get_rising_edges(i, units="seconds")
            image_freq = 1 / (np.mean(np.diff(rising_edges)))
            frame_rate_hz = image_freq / imaging_groups

        except ValueError:
            pass
    sync_data.close()
    if not frame_rate_hz:
        raise ValueError(f"Frame rate no acquired, line labels: {sync_data.line_labels}")
    return frame_rate_hz


def multiplane_motion_correction(datainput: Path, output_dir: Path, debug: bool = False):
    """Process multiplane data for suite2p parameters

    Parameters
    ----------
    datainput: Path
        path to h5 file
    output_dir: Path
        output directory

    Returns
    -------
    h5_file: Path
        path to h5 file
    output_dir: Path
        output directory
    frame_rate_hz: float
        frame rate in Hz
    """
    if datainput.is_file():
        h5_file = datainput
        experiment_id = h5_file.name.split(".")[0]
    else:
        try:
            experiment_id = [i for i in datainput.glob("*") if "ophys_experiment" in str(i)][
            0
            ].name.split("_")[-1]
        except IndexError:
            experiment_id = [i for i in datainput.glob("*") if i.is_dir()][
            0
            ].name
        try:
            sync_file = [i for i in session_dir.glob(platform_data["sync_file"])][0]
        except IndexError:
            sync_file = next(datainput.glob(platform_data["sync_file"]))
    session_dir = h5_file.parent.parent
    platform_json = next(session_dir.glob("*platform.json"))
    # this file is required for paired plane registration but not for single plane
    # in the future, we should make this file accessible to the pipeline through channel connections
    # instead of needing to copy it from here
    with open(platform_json, "r") as j:
        platform_data = json.load(j)
<<<<<<< HEAD
    try:
        sync_file = [i for i in session_dir.glob(platform_data["sync_file"])][0]
    except IndexError:
        sync_file = next(datainput.glob(platform_data["sync_file"]))
=======
    print(f"~~~~~~~~~~~~{session_dir}")
    sync_file = [i for i in session_dir.glob(platform_data["sync_file"])][0]
>>>>>>> 53eca81c
    output_dir = make_output_directory(output_dir, experiment_id)
    # try to get the framerate from the platform file else use sync file
    try:
        frame_rate_hz = platform_data["imaging_plane_groups"][0][
            "acquisition_framerate_Hz"
        ]
    except KeyError:
        frame_rate_hz = get_frame_rate_from_sync(sync_file, platform_data)
    if debug:
        logging.info(f"Running in debug mode....")
        raw_data = h5py.File(h5_file, "r")
        frames_6min = int(360 * float(frame_rate_hz))
        trimmed_data = raw_data["data"][:frames_6min]
        raw_data.close()
        trimmed_fn = Path("../scratch") / f"{experiment_id}.h5"
        with h5py.File(trimmed_fn, "w") as f:
            f.create_dataset("data", data=trimmed_data)
        h5_file = trimmed_fn
    shutil.copy(h5_file, output_dir)
    return h5_file, output_dir, frame_rate_hz


def singleplane_motion_correction(datainput: Path, output_dir: Path, debug: bool = False):
    """Process single plane data for suite2p parameters

    Parameters
    ----------
    datainput: Path
        path to h5 file
    output_dir: Path
        output directory
    debug: bool

    Returns
    -------
    h5_file: Path
        path to h5 file
    output_dir: Path
        output directory
    frame_rate_hz: float
        frame rate in Hz
    """
    try:
        h5_file = next(datainput.glob("*.h5"))
    except:
        h5_file = next(datainput.glob("*/*/*.h5"))

    session_fp = h5_file.parent / "session.json"
    print(f"SESSION PATH!! {session_fp}")
    with open(session_fp, "r") as j:
        session_data = json.load(j)
    frame_rate_hz = session_data["data_streams"][0]["ophys_fovs"][0]["frame_rate"]
    experiment_id = "bergamo"
    output_dir = make_output_directory(output_dir, experiment_id)
    good_epochs = ["spont", "pair_neuron6_and_7_10xmult", "pair_neuron6_and_7"]
    output_h5_file = Path(output_dir) / "bergamo.h5"
    with h5py.File(h5_file, "r") as f:
        epochs = f["epoch_slice_location"][()]
        epochs = json.loads(epochs[0])
        epochs = {k: v[0] for k, v in epochs.items() if k in good_epochs}
        epochs = {k: v for k, v in sorted(epochs.items(), key=lambda item: item[1])}
        image_shape = f["data"].shape
        xdim = image_shape[1]
        ydim = image_shape[2]
        last_key = list(epochs.keys())[-1]
        frame_no = 0
        with h5py.File(output_h5_file, "w") as output_file:
            output_file.create_dataset(
                "data", (0, xdim, ydim), chunks=True, maxshape=(None, xdim, ydim)
            )
        for k in epochs.keys():
            start_index = epochs[k][0]
            end_index = epochs[k][1]
            if debug:
                end_index = min(end_index, 3000)
            slice_add = end_index - start_index
            print(start_index, end_index)
            with h5py.File(output_h5_file, "a") as output_file:
                output_file["data"].resize(frame_no + slice_add, axis=0)
                output_file["data"][frame_no:slice_add] = f["data"][start_index:end_index]
                frame_no += slice_add
            if debug:
                break

    assert image_shape[0] == end_index
    return output_h5_file, output_dir, frame_rate_hz


if __name__ == "__main__":  # pragma: nocover
    # Set the log level and name the logger
    logger = logging.getLogger("Suite2P motion correction")
    logger.setLevel(logging.INFO)

    # Create an ArgumentParser object
    parser = argparse.ArgumentParser(description="Suite2P motion correction")

    parser.add_argument(
        "-i",
        "--input-searchpath",
        type=str,
        help="File or directory where h5 file is stored",
        default="../data/",
    )
    parser.add_argument(
        "-o", "--output-dir", type=str, help="Output directory", default="../results/"
    )

    parser.add_argument(
        "-d", "--debug", action="store_true", help="Run with only first 500 frames"
    )

    parser.add_argument(
        "--tmp_dir",
        type=str,
        default="/scratch",
        help="Directory into which to write temporary files "
        "produced by Suite2P (default: /scratch)",
    )

    parser.add_argument(
        "--force_refImg",
        action="store_true",
        default=True,
        help="Force the use of an external reference image (default: True)",
    )

    parser.add_argument(
        "--outlier_detrend_window",
        type=float,
        default=3.0,
        help="for outlier rejection in the xoff/yoff outputs "
        "of suite2p, the offsets are first de-trended "
        "with a median filter of this duration [seconds]. "
        "This value is ~30 or 90 samples in size for 11 and 31"
        "Hz sampling rates respectively.",
    )

    parser.add_argument(
        "--outlier_maxregshift",
        type=float,
        default=0.05,
        help="units [fraction FOV dim]. After median-filter "
        "detrending, outliers more than this value are "
        "clipped to this value in x and y offset, independently."
        "This is similar to Suite2P's internal maxregshift, but"
        "allows for low-frequency drift. Default value of 0.05 "
        "is typically clipping outliers to 512 * 0.05 = 25 "
        "pixels above or below the median trend.",
    )

    parser.add_argument(
        "--clip_negative",
        action="store_true",
        default=False,
        help="Whether or not to clip negative pixel "
        "values in output. Because the pixel values "
        "in the raw  movies are set by the current "
        "coming off a photomultiplier tube, there can "
        "be pixels with negative values (current has a "
        "sign), possibly due to noise in the rig. "
        "Some segmentation algorithms cannot handle "
        "negative values in the movie, so we have this "
        "option to artificially set those pixels to zero.",
    )

    parser.add_argument(
        "--max_reference_iterations",
        type=int,
        default=8,
        help="Maximum number of iterations for creating "
        "a reference image (default: 8)",
    )

    parser.add_argument(
        "--auto_remove_empty_frames",
        action="store_true",
        default=True,
        help="Automatically detect empty noise frames at the start and "
        "end of the movie. Overrides values set in "
        "trim_frames_start and trim_frames_end. Some movies "
        "arrive with otherwise quality data but contain a set of "
        "frames that are empty and contain pure noise. When "
        "processed, these frames tend to receive "
        "large random shifts that throw off motion border "
        "calculation. Turning on this setting automatically "
        "detects these frames before processing and removes them "
        "from reference image creation,  automated smoothing "
        "parameter searches, and finally the motion border "
        "calculation. The frames are still written however any "
        "shift estimated is removed and their shift is set to 0 "
        "to avoid large motion borders.",
    )

    parser.add_argument(
        "--trim_frames_start",
        type=int,
        default=0,
        help="Number of frames to remove from the start of the movie "
        "if known. Removes frames from motion border calculation "
        "and resets the frame shifts found. Frames are still "
        "written to motion correction. Raises an error if "
        "auto_remove_empty_frames is set and "
        "trim_frames_start > 0",
    )

    parser.add_argument(
        "--trim_frames_end",
        type=int,
        default=0,
        help="Number of frames to remove from the end of the movie "
        "if known. Removes frames from motion border calculation "
        "and resets the frame shifts found. Frames are still "
        "written to motion correction. Raises an error if "
        "auto_remove_empty_frames is set and "
        "trim_frames_start > 0",
    )

    parser.add_argument(
        "--do_optimize_motion_params",
        action="store_true",
        default=False,
        help="Do a search for best parameters of smooth_sigma and "
        "smooth_sigma_time. Adds significant runtime cost to "
        "motion correction and should only be run once per "
        "experiment with the resulting parameters being stored "
        "for later use.",
    )

    parser.add_argument(
        "--use_ave_image_as_reference",
        action="store_true",
        default=False,
        help="Only available if `do_optimize_motion_params` is set. "
        "After the a best set of smoothing parameters is found, "
        "use the resulting average image as the reference for the "
        "full registration. This can be used as two step "
        "registration by setting by setting "
        "smooth_sigma_min=smooth_sigma_max and "
        "smooth_sigma_time_min=smooth_sigma_time_max and "
        "steps=1.",
    )

    # Parse command-line arguments
    args = parser.parse_args()
    # General settings
    datainput = Path(args.input_searchpath)
    output_dir = Path(args.output_dir)
    data_dir = Path("../data")
    try:
        data_description = next(data_dir.glob("*/data_description.json"))
    except:
        data_description = next(data_dir.glob("data_description.json"))
    with open(data_description, "r") as j:
        data_description = json.load(j)
    if data_description["platform"].get("abbreviation", None) == "single-plane-ophys":
        h5_file, output_dir, frame_rate_hz = singleplane_motion_correction(
            datainput, output_dir, debug=args.debug
        )
    else:
        h5_file, output_dir, frame_rate_hz = multiplane_motion_correction(
            datainput, output_dir, debug=args.debug
        )
    meta_jsons = list(data_dir.glob("*/*.json"))

    # We convert to dictionary
    args = vars(args)
    h5_file = str(h5_file)

    # We construct the paths to the outputs
    args["movie_frame_rate_hz"] = frame_rate_hz
    for key, default in (
        ("motion_corrected_output", "_registered.h5"),
        ("motion_diagnostics_output", "_motion_transform.csv"),
        ("max_projection_output", "_maximum_projection.png"),
        ("avg_projection_output", "_average_projection.png"),
        ("registration_summary_output", "_registration_summary.png"),
        ("motion_correction_preview_output", "_motion_preview.webm"),
        ("output_json", "_motion_correction_output.json"),
    ):
        args[key] = os.path.join(
            output_dir, os.path.splitext(os.path.basename(h5_file))[0] + default
        )

    # These are hardcoded parameters of the wrapper. Those are tracked but
    # not exposed.

    # Lower quantile threshold for avg projection histogram adjustment of movie (default: 0.1)
    args["movie_lower_quantile"] = 0.1
    # Upper quantile threshold for avg projection histogram adjustment of movie (default: 0.999)
    args["movie_upper_quantile"] = 0.999
    # Before creating the webm, the movies will be averaged into bins of this many seconds.
    args["preview_frame_bin_seconds"] = 2.0
    # The preview movie will playback at this factor times real-time.
    args["preview_playback_factor"] = 10.0

    # Number of batches to load from the movie for smoothing parameter testing.
    # Batches are evenly spaced throughout the movie.
    args["n_batches"] = 20
    # Minimum value of the parameter search for smooth_sigma.
    args["smooth_sigma_min"] = 0.65
    # Maximum value of the parameter search for smooth_sigma.
    args["smooth_sigma_max"] = 2.15
    # Number of steps to grid between smooth_sigma and smooth_sigma_max.
    args["smooth_sigma_steps"] = 4
    # Minimum value of the parameter search for smooth_sigma_time.
    args["smooth_sigma_time_min"] = 0
    # Maximum value of the parameter search for smooth_sigma_time.
    args["smooth_sigma_time_max"] = 6
    # Number of steps to grid between smooth_sigma and smooth_sigma_time_max.
    # Large values will add significant time motion correction
    args["smooth_sigma_time_steps"] = 7

    # This is part of a complex scheme to pass an image that is a bit too
    # complicated. Will remove when tested.
    args["refImg"] = []

    # Set suite2p args.
    suite2p_args = suite2p.default_ops()

    # Here we overwrite the parameters for suite2p that will not change in our
    # processing pipeline. These are parameters that are not exposed to
    # minimize code length. Those are not set to default.
    suite2p_args["h5py"] = h5_file
    suite2p_args["roidetect"] = False
    suite2p_args["do_registration"] = 1
    suite2p_args["data_path"] = []  # TODO: remove this if not needed by suite2p
    suite2p_args["reg_tif"] = False  # We save our own outputs here
    suite2p_args[
        "nimg_init"
    ] = 500  # Nb of images to compute reference. This value is a bit high. Suite2p has it at 300 normally
    suite2p_args[
        "maxregshift"
    ] = 0.2  # Max allowed registration shift as a fraction of frame max(width and height)
    # These parameters are at the same value as suite2p default. This is just here
    # to make it clear we need those parameters to be at the same value as
    # suite2p default but those lines could be deleted.
    suite2p_args[
        "maxregshiftNR"
    ] = 5.0  # Maximum shift allowed in pixels for a block in rigid registration.
    suite2p_args["batch_size"] = 500  # Number of frames to process at once
    suite2p_args["h5py_key"] = "data"  # h5 path in the file.
    suite2p_args[
        "smooth_sigma"
    ] = 1.15  # Standard deviation in pixels of the gaussian used to smooth the phase correlation.
    suite2p_args[
        "smooth_sigma_time"
    ] = 0.0  # "Standard deviation in time frames of the gaussian used to smooth the data before phase correlation is computed
    suite2p_args["nonrigid"] = True
    suite2p_args["block_size"] = [128, 128]  # Block dimensions in y, x in pixels.
    suite2p_args[
        "snr_thresh"
    ] = 1.2  # If a block is below the above snr threshold. Apply smoothing to the block.

    # This is to overwrite image reference creation.
    suite2p_args["refImg"] = args["refImg"]
    suite2p_args["force_refImg"] = args["force_refImg"]

    # if data is in a S3 bucket, copy it to /scratch for faster access
    if is_S3(suite2p_args["h5py"]):
        dst = "/scratch/" + Path(suite2p_args["h5py"]).name
        logger.info(f"copying {suite2p_args['h5py']} from S3 bucket to {dst}")
        shutil.copy(suite2p_args["h5py"], dst)
        suite2p_args["h5py"] = dst

    check_and_warn_on_datatype(
        h5py_name=suite2p_args["h5py"],
        h5py_key=suite2p_args["h5py_key"],
        logger=logger.warning,
    )

    if args["auto_remove_empty_frames"]:
        logger.info("Attempting to find empty frames at the start and end of the movie.")
        lowside, highside = find_movie_start_end_empty_frames(
            h5py_name=suite2p_args["h5py"],
            h5py_key=suite2p_args["h5py_key"],
            logger=logger.warning,
        )
        args["trim_frames_start"] = lowside
        args["trim_frames_end"] = highside
        logger.info(f"Found ({lowside}, {highside}) at the start/end of the movie.")

    if suite2p_args["force_refImg"] and len(suite2p_args["refImg"]) == 0:
        # Use our own version of compute_reference to create the initial
        # reference image used by suite2p.
        logger.info(
            f'Loading {suite2p_args["nimg_init"]} frames ' "for reference image creation."
        )
        initial_frames = load_initial_frames(
            file_path=suite2p_args["h5py"],
            h5py_key=suite2p_args["h5py_key"],
            n_frames=suite2p_args["nimg_init"],
            trim_frames_start=args["trim_frames_start"],
            trim_frames_end=args["trim_frames_end"],
        )

        if args["do_optimize_motion_params"]:
            logger.info("Attempting to optimize registration parameters Using:")
            logger.info(
                "\tsmooth_sigma range: "
                f'{args["smooth_sigma_min"]} - '
                f'{args["smooth_sigma_max"]}, '
                f'steps: {args["smooth_sigma_steps"]}'
            )
            logger.info(
                "\tsmooth_sigma_time range: "
                f'{args["smooth_sigma_time_min"]} - '
                f'{args["smooth_sigma_time_max"]}, '
                f'steps: {args["smooth_sigma_time_steps"]}'
            )

            # Create linear spaced arrays for the range of smooth
            # parameters to try.
            smooth_sigmas = np.linspace(
                args["smooth_sigma_min"],
                args["smooth_sigma_max"],
                args["smooth_sigma_steps"],
            )
            smooth_sigma_times = np.linspace(
                args["smooth_sigma_time_min"],
                args["smooth_sigma_time_max"],
                args["smooth_sigma_time_steps"],
            )

            optimize_result = optimize_motion_parameters(
                initial_frames=initial_frames,
                smooth_sigmas=smooth_sigmas,
                smooth_sigma_times=smooth_sigma_times,
                suite2p_args=suite2p_args,
                trim_frames_start=args["trim_frames_start"],
                trim_frames_end=args["trim_frames_end"],
                n_batches=args["n_batches"],
                logger=logger.info,
            )
            if args["use_ave_image_as_reference"]:
                suite2p_args["refImg"] = optimize_result["ave_image"]
            else:
                suite2p_args["refImg"] = optimize_result["ref_image"]
            suite2p_args["smooth_sigma"] = optimize_result["smooth_sigma"]
            suite2p_args["smooth_sigma_time"] = optimize_result["smooth_sigma_time"]
        else:
            # Create the initial reference image and store it in the
            # suite2p_args dictionary. 8 iterations is the current default
            # in suite2p.
            tic = -time()
            logger.info("Creating custom reference image...")
            suite2p_args["refImg"] = compute_reference(
                input_frames=initial_frames,
                niter=args["max_reference_iterations"],
                maxregshift=suite2p_args["maxregshift"],
                smooth_sigma=suite2p_args["smooth_sigma"],
                smooth_sigma_time=suite2p_args["smooth_sigma_time"],
            )
            tic += time()
            logger.info(f"took {tic}s")

    # register with Suite2P
    logger.info(f"attempting to motion correct {suite2p_args['h5py']}")
    # make a tempdir for Suite2P's output
    tmp_dir = tempfile.TemporaryDirectory(dir=args["tmp_dir"])
    tdir = tmp_dir.name
    suite2p_args["save_path0"] = tdir
    logger.info(f"Running Suite2P with output going to {tdir}")

    # Make a copy of the args to remove the NumpyArray, refImg, as
    # numpy.ndarray can't be serialized with json. Converting to list
    # and writing to the logger causes the output to be unreadable.
    copy_of_args = copy.deepcopy(suite2p_args)
    copy_of_args.pop("refImg")

    msg = f"running Suite2P v{suite2p.version} with args\n"
    msg += f"{json.dumps(copy_of_args, indent=2, sort_keys=True)}\n"
    logger.info(msg)

    # If we are using a external reference image (including our own
    # produced by compute_referece) communicate this in the log.
    if suite2p_args["force_refImg"]:
        logger.info(f"\tUsing custom reference image: {suite2p_args['refImg']}")

    suite2p_args["h5py"] = [suite2p_args["h5py"]]
    suite2p.run_s2p(suite2p_args)
    suite2p_args["h5py"] = suite2p_args["h5py"][0]

    bin_path = list(Path(tdir).rglob("data.bin"))[0]
    ops_path = list(Path(tdir).rglob("ops.npy"))[0]
    # Suite2P ops file contains at least the following keys:
    # ["Lx", "Ly", "nframes", "xrange", "yrange", "xoff", "yoff",
    #  "corrXY", "meanImg"]
    ops = np.load(ops_path, allow_pickle=True).item()

    # identify and clip offset outliers
    detrend_size = int(frame_rate_hz * args["outlier_detrend_window"])
    xlimit = int(ops["Lx"] * args["outlier_maxregshift"])
    ylimit = int(ops["Ly"] * args["outlier_maxregshift"])
    logger.info(
        "checking whether to clip where median-filtered "
        "offsets exceed (x,y) limits of "
        f"({xlimit},{ylimit}) [pixels]"
    )
    delta_x, x_clipped = identify_and_clip_outliers(
        np.array(ops["xoff"]), detrend_size, xlimit
    )
    delta_y, y_clipped = identify_and_clip_outliers(
        np.array(ops["yoff"]), detrend_size, ylimit
    )
    clipped_indices = list(set(x_clipped).union(set(y_clipped)))
    logger.info(f"{len(x_clipped)} frames clipped in x")
    logger.info(f"{len(y_clipped)} frames clipped in y")
    logger.info(f"{len(clipped_indices)} frames will be adjusted for clipping")

    # accumulate data from Suite2P's binary file
    data = suite2p.io.BinaryFile(ops["Ly"], ops["Lx"], bin_path).data

    if args["clip_negative"]:
        data[data < 0] = 0
        data = np.uint16(data)

    # anywhere we've clipped the offset, translate the frame
    # using Suite2P's shift_frame by the difference resulting
    # from clipping, for example, if Suite2P moved a frame
    # by 100 pixels, and we have clipped that to 30, this will
    # move it -70 pixels
    if not suite2p_args["nonrigid"]:
        # If using non-rigid, we can't modify the output frames and have
        # the shifts make sense. Hence we don't calculate which shifts
        # to clip given that the shift will no longer make sense.
        for frame_index in clipped_indices:
            dx = delta_x[frame_index] - ops["xoff"][frame_index]
            dy = delta_y[frame_index] - ops["yoff"][frame_index]
            data[frame_index] = suite2p.registration.rigid.shift_frame(
                data[frame_index], dy, dx
            )

    # If we found frames that are empty at the end and beginning of the
    # movie, we reset their motion shift and set their shifts to 0.
    reset_frame_shift(
        data,
        delta_y,
        delta_x,
        args["trim_frames_start"],
        args["trim_frames_end"],
    )
    # Create a boolean lookup of frames we reset as they were found
    # to be empty.
    is_valid = np.ones(len(data), dtype="bool")
    is_valid[: args["trim_frames_start"]] = False
    is_valid[len(data) - args["trim_frames_end"] :] = False

    # write the hdf5
    with h5py.File(args["motion_corrected_output"], "w") as f:
        f.create_dataset("data", data=data, chunks=(1, *data.shape[1:]))
        # Sort the reference image used to register. If we do not used
        # our custom reference image creation code, this dataset will
        # be empty.
        f.create_dataset("ref_image", data=suite2p_args["refImg"])
        # Write a copy of the configuration output of this dataset into the
        # HDF5 file.
        args_copy = copy.deepcopy(args)
        suite_args_copy = copy.deepcopy(suite2p_args)
        # We have to pop the ref image out as numpy arrays can't be
        # serialized into json. The reference image is instead stored in
        # the 'ref_image' dataset.
        suite_args_copy.pop("refImg")
        args_copy.pop("refImg")
        args_copy["suite2p_args"] = suite_args_copy
        f.create_dataset(name="metadata", data=json.dumps(args_copy).encode("utf-8"))
        # save Suite2p registration metrics
        f.create_group("reg_metrics")
        f.create_dataset("reg_metrics/regDX", data=ops.get("regDX", []))
        f.create_dataset("reg_metrics/regPC", data=ops.get("regPC", []))
        f.create_dataset("reg_metrics/tPC", data=ops.get("tPC", []))
    logger.info(f"saved Suite2P output to {args['motion_corrected_output']}")
    # make projections
    mx_proj = projection_process(data, projection="max")
    av_proj = projection_process(data, projection="avg")
    write_output_metadata(
        args_copy, Path(suite2p_args["h5py"]), args["motion_corrected_output"], output_dir
    )
    # TODO: normalize here, if desired
    # save projections
    for im, dst_path in zip(
        [mx_proj, av_proj],
        [
            args["max_projection_output"],
            args["avg_projection_output"],
        ],
    ):
        with Image.fromarray(im) as pilim:
            pilim.save(dst_path)
        logger.info(f"wrote {dst_path}")

    # Save motion offset data to a csv file
    # TODO: This *.csv file is being created to maintain compatibility
    # with current ophys processing pipeline. In the future this output
    # should be removed and a better data storage format used.
    # 01/25/2021 - NJM
    if suite2p_args["nonrigid"]:
        # Convert data to string for storage in the CSV output.
        nonrigid_x = [
            np.array2string(
                arr,
                separator=",",
                suppress_small=True,
                max_line_width=4096,
            )
            for arr in ops["xoff1"]
        ]
        nonrigid_y = [
            np.array2string(
                arr,
                separator=",",
                suppress_small=True,
                max_line_width=4096,
            )
            for arr in ops["yoff1"]
        ]
        nonrigid_corr = [
            np.array2string(
                arr,
                separator=",",
                suppress_small=True,
                max_line_width=4096,
            )
            for arr in ops["corrXY1"]
        ]
        motion_offset_df = pd.DataFrame(
            {
                "framenumber": list(range(ops["nframes"])),
                "x": ops["xoff"],
                "y": ops["yoff"],
                "x_pre_clip": ops["xoff"],
                "y_pre_clip": ops["yoff"],
                "correlation": ops["corrXY"],
                "is_valid": is_valid,
                "nonrigid_x": nonrigid_x,
                "nonrigid_y": nonrigid_y,
                "nonrigid_corr": nonrigid_corr,
            }
        )
    else:
        motion_offset_df = pd.DataFrame(
            {
                "framenumber": list(range(ops["nframes"])),
                "x": delta_x,
                "y": delta_y,
                "x_pre_clip": ops["xoff"],
                "y_pre_clip": ops["yoff"],
                "correlation": ops["corrXY"],
                "is_valid": is_valid,
            }
        )
    motion_offset_df.to_csv(path_or_buf=args["motion_diagnostics_output"], index=False)
    logger.info(
        f"Writing the LIMS expected 'OphysMotionXyOffsetData' "
        f"csv file to: {args['motion_diagnostics_output']}"
    )

    if len(clipped_indices) != 0 and not suite2p_args["nonrigid"]:
        logger.warning(
            "some offsets have been clipped and the values "
            "for 'correlation' in "
            "{args['motion_diagnostics_output']} "
            "where (x_clipped OR y_clipped) = True are not valid"
        )

    # create and write the summary png
    motion_offset_df = pd.read_csv(args["motion_diagnostics_output"])
    png_out_path = make_png(
        Path(args["max_projection_output"]),
        Path(args["avg_projection_output"]),
        motion_offset_df,
        Path(args["registration_summary_output"]),
    )
    logger.info(f"wrote {png_out_path}")

    # create and write the nonrigid summary png
    if "nonrigid_x" in motion_offset_df.keys():
        p = Path(args["registration_summary_output"])
        nonrigid_png_out_path = make_nonrigid_png(
            Path(args["motion_corrected_output"]),
            Path(args["avg_projection_output"]),
            motion_offset_df,
            p.parent.joinpath(p.stem + "_nonrigid" + p.suffix),
        )
        logger.info(f"wrote {nonrigid_png_out_path}")

    # downsample and normalize the input movies
    ds_partial = partial(
        downsample_normalize,
        frame_rate=args["movie_frame_rate_hz"],
        bin_size=args["preview_frame_bin_seconds"],
        lower_quantile=args["movie_lower_quantile"],
        upper_quantile=args["movie_upper_quantile"],
    )
    processed_vids = [
        ds_partial(i)
        for i in [
            Path(h5_file),
            Path(args["motion_corrected_output"]),
        ]
    ]
    logger.info("finished downsampling motion corrected and non-motion corrected movies")

    # tile into 1 movie, raw on left, motion corrected on right
    try:
        tiled_vids = np.block(processed_vids)

        # make into a viewable artifact
        playback_fps = args["preview_playback_factor"] / args["preview_frame_bin_seconds"]
        encode_video(tiled_vids, args["motion_correction_preview_output"], playback_fps)
        logger.info("wrote " f"{args['motion_correction_preview_output']}")
    except:
        logger.info("Could not write motion correction preview")
    # compute crispness of mean image using raw and registered movie
    with (
        h5py.File(h5_file) as f_raw,
        h5py.File(args["motion_corrected_output"], "r+") as f,
    ):
        mov_raw = f_raw["data"]
        mov = f["data"]
        crispness = [
            np.sqrt(np.sum(np.array(np.gradient(np.mean(m, 0))) ** 2))
            for m in (mov_raw, mov)
        ]
        logger.info("computed crispness of mean image before and after registration")

        # compute residual optical flow using Farneback method
        if f["reg_metrics/regPC"][:].any():
            regPC = f["reg_metrics/regPC"]
            flows = np.zeros(regPC.shape[1:] + (2,), np.float32)
            for i in range(len(flows)):
                pclow, pchigh = regPC[:, i]
                flows[i] = cv2.calcOpticalFlowFarneback(
                    pclow,
                    pchigh,
                    None,
                    pyr_scale=0.5,
                    levels=3,
                    winsize=100,
                    iterations=15,
                    poly_n=5,
                    poly_sigma=1.2 / 5,
                    flags=0,
                )
            flows_norm = np.sqrt(np.sum(flows**2, -1))
            farnebackDX = np.transpose([flows_norm.mean((1, 2)), flows_norm.max((1, 2))])
            f.create_dataset("reg_metrics/crispness", data=crispness)
            f.create_dataset("reg_metrics/farnebackROF", data=flows)
            f.create_dataset("reg_metrics/farnebackDX", data=farnebackDX)
            logger.info(
                "computed residual optical flow of top PCs using Farneback method"
            )
            logger.info(
                "appended additional registration metrics to"
                f"{args['motion_corrected_output']}"
            )

        # create image of PC_low, PC_high, and the residual optical flow between them
        if f["reg_metrics/regDX"][:].any():
            for iPC in set(
                (
                    np.argmax(f["reg_metrics/regDX"][:, -1]),
                    np.argmax(farnebackDX[:, -1]),
                )
            ):
                p = Path(args["registration_summary_output"])
                flow_png(
                    Path(args["motion_corrected_output"]),
                    str(p.parent / p.stem),
                    iPC,
                )
                logger.info(f"created images of PC_low, PC_high, and PC_rof for PC {iPC}")

    # Clean up temporary directory
    tmp_dir.cleanup()<|MERGE_RESOLUTION|>--- conflicted
+++ resolved
@@ -1196,15 +1196,10 @@
     # instead of needing to copy it from here
     with open(platform_json, "r") as j:
         platform_data = json.load(j)
-<<<<<<< HEAD
     try:
         sync_file = [i for i in session_dir.glob(platform_data["sync_file"])][0]
     except IndexError:
         sync_file = next(datainput.glob(platform_data["sync_file"]))
-=======
-    print(f"~~~~~~~~~~~~{session_dir}")
-    sync_file = [i for i in session_dir.glob(platform_data["sync_file"])][0]
->>>>>>> 53eca81c
     output_dir = make_output_directory(output_dir, experiment_id)
     # try to get the framerate from the platform file else use sync file
     try:
