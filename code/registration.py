--- conflicted
+++ resolved
@@ -1211,14 +1211,9 @@
     if datainput.is_file():
         h5_file = datainput
     else:
-<<<<<<< HEAD
-        h5_file = next(datainput.glob("*/*/*/*.h5"))
-    session_fp = h5_file.parent.parent / "session.json"
-=======
         h5_file = next(datainput.glob("*/*/*.h5"))
 
     session_fp = h5_file.parent / "session.json"
->>>>>>> ce18c4f1
     with open(session_fp, "r") as j:
         session_data = json.load(j)
     frame_rate_hz = session_data["data_streams"][0]["ophys_fovs"][0]["frame_rate"]
@@ -1226,23 +1221,7 @@
     output_dir = make_output_directory(output_dir, experiment_id)
     good_epochs = ["spont", "pair_neuron6_and_7_10xmult", "pair_neuron6_and_7"]
     output_h5_file = Path(output_dir) / "bergamo.h5"
-    if debug:
     with h5py.File(h5_file, "r") as f:
-<<<<<<< HEAD
-        epochs = f['epoch_slice_location'][()][0]
-        print(epochs)
-        print(type(epochs))
-        print("~~~~~~~~~~~~~")
-        epochs = json.loads(epochs)
-        epochs = {k:v for k, v in epochs.items() if k in good_epochs}
-        data = f['data'][()]
-        data = [data[epochs[k][0]:epochs[k][1]] for k in epochs.keys()]
-        print(data)
-    with h5py.File(Path(output_dir) / "bergamo.h5", "w") as f:
-        f.create_dataset("data", data=np.concatenate(data))
-    h5_file = output_dir / "bergamo.h5"
-    return h5_file, output_dir, frame_rate_hz
-=======
         epochs = f["epoch_slice_location"][()]
         epochs = json.loads(epochs[0])
         epochs = {k: v[0] for k, v in epochs.items() if k in good_epochs}
@@ -1272,7 +1251,6 @@
 
     assert image_shape[0] == end_index
     return output_h5_file, output_dir, frame_rate_hz
->>>>>>> ce18c4f1
 
 
 if __name__ == "__main__":  # pragma: nocover
