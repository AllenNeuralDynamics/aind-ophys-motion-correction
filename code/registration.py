--- conflicted
+++ resolved
@@ -1185,11 +1185,7 @@
             experiment_id = [i for i in datainput.glob("*") if i.is_dir()][
             0
             ].name
-<<<<<<< HEAD
-    
-=======
             h5_file = [i for i in datainput.glob("*/*") if f"{experiment_id}.h5" in str(i)][0]
->>>>>>> f1d05900
     session_dir = h5_file.parent.parent
     platform_json = next(session_dir.glob("*platform.json"))
     # this file is required for paired plane registration but not for single plane
