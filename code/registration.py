import argparse
import copy
import json
import logging
import os
import shutil
import subprocess
import tempfile
import warnings
from datetime import datetime as dt
from functools import partial
from glob import glob
from itertools import product
from multiprocessing.pool import ThreadPool
from pathlib import Path
from time import time
from typing import Callable, Optional, Tuple, Union, List
from functools import lru_cache

import cv2
import h5py
import matplotlib as mpl
import numpy as np
import pandas as pd
import suite2p
from aind_data_schema.core.processing import DataProcess
from aind_data_schema.core.quality_control import (QCMetric, Status, QCStatus)
from aind_qcportal_schema.metric_value import DropdownMetric
from aind_data_schema_models.process_names import ProcessName
from aind_ophys_utils.array_utils import normalize_array
from aind_ophys_utils.summary_images import mean_image
from aind_ophys_utils.video_utils import (
    downsample_array,
    downsample_h5_video,
    encode_video,
)
from matplotlib import pyplot as plt  # noqa: E402
from PIL import Image, ImageDraw, ImageFont
from ScanImageTiffReader import ScanImageTiffReader
from scipy.ndimage import median_filter
from scipy.stats import sigmaclip
from suite2p.registration.nonrigid import make_blocks
from suite2p.registration.register import (pick_initial_reference,
                                           register_frames)
from suite2p.registration.rigid import (apply_masks, compute_masks, phasecorr,
                                        phasecorr_reference, shift_frame)
from sync_dataset import Sync

mpl.use("Agg")


def is_S3(file_path: str):
    """Test if a file is in a S3 bucket
    Parameters
    ----------
    file_path : str
        Location of the file.
    """
    return "s3fs" in subprocess.check_output(
        "df " + file_path + "| sed -n '2 p'", shell=True, text=True
    )


def h5py_byteorder_name(h5py_file: h5py.File, h5py_key: str) -> Tuple[str, str]:
    """Get the byteorder and name of the dataset in the h5py file.

    Parameters
    ----------
    h5py_file : h5py.File
        h5py file object
    h5py_key : str
        key to the dataset

    Returns
    -------
    str
        byteorder of the dataset
    str
        name of the dataset
    """
    with h5py.File(h5py_file, "r") as f:
        byteorder = f[h5py_key].dtype.byteorder
        name = f[h5py_key].dtype.name
    return byteorder, name


def tiff_byteorder_name(tiff_file: Path) -> Tuple[str, str]:
    """Get the byteorder and name of the dataset in the tiff file.

    Parameters
    ----------
    tiff_file : Path
        Location of the tiff file

    Returns
    -------
    str
        byteorder of the dataset
    str
        name of the dataset
    """
    with ScanImageTiffReader(tiff_file) as reader:
        byteorder = reader.data().dtype.byteorder
        name = reader.data().dtype.name
    return byteorder, name


def h5py_to_numpy(
    h5py_file: str,
    h5py_key: str,
    trim_frames_start: int = 0,
    trim_frames_end: int = 0,
) -> np.ndarray:
    """Converts a h5py dataset to a numpy array

    Parameters
    ----------
    h5py_file: str
        h5py file path
    h5py_key : str
        key to the dataset
    trim_frames_start : int
        Number of frames to disregard from the start of the movie. Default 0.
    trim_frames_end : int
        Number of frames to disregard from the end of the movie. Default 0.
    Returns
    -------
    np.ndarray
        numpy array
    """
    with h5py.File(h5py_file, "r") as f:
        n_frames = f[h5py_key].shape[0]
        if trim_frames_start > 0 or trim_frames_end > 0:
            return f[h5py_key][trim_frames_start : n_frames - trim_frames_end]
        else:
            return f[h5py_key][:]


@lru_cache(maxsize=None)
def _tiff_to_numpy(tiff_file: Path) -> np.ndarray:
    with ScanImageTiffReader(tiff_file) as reader:
        return reader.data()


def tiff_to_numpy(
    tiff_list: List[Path], trim_frames_start: int = 0, trim_frames_end: int = 0
) -> np.ndarray:
    """
    Converts a list of TIFF files to a single numpy array, with optional frame trimming.

    Parameters
    ----------
    tiff_list : List[str]
        List of TIFF file paths to process
    trim_frames_start : int, optional
        Number of frames to remove from the start (default: 0)
    trim_frames_end : int, optional
        Number of frames to remove from the end (default: 0)

    Returns
    -------
    np.ndarray
        Combined array of all TIFF data with specified trimming

    Raises
    ------
    ValueError
        If trim values exceed total number of frames or are negative
    """
    if trim_frames_start < 0 or trim_frames_end < 0:
        raise ValueError("Trim values must be non-negative")

    def get_total_frames(tiff_files: List[Path]) -> int:
        """Calculate total number of frames across all TIFF files."""
        total = 0
        for tiff in tiff_files:
            with ScanImageTiffReader(tiff) as reader:
                total += reader.shape()[0]
        return total

    # Validate trim parameters
    total_frames = get_total_frames(tiff_list)
    if trim_frames_start + trim_frames_end >= total_frames:
        raise ValueError(
            f"Invalid trim values: start ({trim_frames_start}) + end ({trim_frames_end}) "
            f"must be less than total frames ({total_frames})"
        )

    # Initialize variables for frame counting
    processed_frames = 0
    arrays_to_stack = []

    for tiff_path in tiff_list:
        with ScanImageTiffReader(tiff_path) as reader:
            current_frames = reader.shape()[0]
        start_idx = max(0, trim_frames_start - processed_frames)
        end_idx = current_frames

        if processed_frames + current_frames > total_frames - trim_frames_end:
            end_idx = total_frames - trim_frames_end - processed_frames

        if start_idx < end_idx:  # Only process if there are frames to include
            data = np.array(_tiff_to_numpy(tiff_path)[start_idx:end_idx])
            arrays_to_stack.append(data)

        processed_frames += current_frames

        # Break if we've processed all needed frames
        if processed_frames >= total_frames - trim_frames_end:
            break

    # Stack all arrays along the appropriate axis
    if not arrays_to_stack:
        raise ValueError("No frames remained after trimming")

    return (
        np.concatenate(arrays_to_stack, axis=0)
        if len(arrays_to_stack) > 1
        else arrays_to_stack[0]
    )


def load_initial_frames(
    file_path: Union[str, list],
    h5py_key: str,
    n_frames: int,
    trim_frames_start: int = 0,
    trim_frames_end: int = 0,
) -> np.ndarray:
    """Load a subset of frames from the hdf5 data specified by file_path.

    Only loads frames between trim_frames_start and n_frames - trim_frames_end
    from the movie. If both are 0, load frames from the full movie.

    Parameters
    ----------
    file_path : str
        Location of the raw ophys, HDF5 data to load.
    h5py_key : str
        Name of the dataset to load from the HDF5 file.
    n_frames : int
        Number of frames to load from the input HDF5 data.

    Returns
    -------
    frames : array-like, (n_frames, nrows, ncols)
        Frames selected from the input raw data linearly spaced in index of the
        time axis. If n_frames > tot_frames, a number of frames equal to
        tot_frames is returned.
    """
    if isinstance(file_path, str):
        array = h5py_to_numpy(file_path, h5py_key, trim_frames_start, trim_frames_end)
    elif isinstance(file_path, list):
        array = tiff_to_numpy(file_path, trim_frames_start, trim_frames_end)
    else:
        raise ValueError("File type not supported")
    # Total number of frames in the movie.
    tot_frames = array.shape[0]
    requested_frames = np.linspace(
        0, tot_frames, 1 + min(n_frames, tot_frames), dtype=int
    )[:-1]
    frames = array[requested_frames]
    return frames


def combine_images_with_individual_titles(image1_path, image2_path, output_path, title1="", title2=""):
    """
    Combine two images side-by-side with padding and add individual titles above each image.

    Parameters:
    - image1_path (str): Path to the first image.
    - image2_path (str): Path to the second image.
    - output_path (str): Path to save the combined image.
    - title1 (str): Title text for the first image.
    - title2 (str): Title text for the second image.
    """
    # Open both images
    img1 = Image.open(image1_path)
    img2 = Image.open(image2_path)

    # Ensure both images have the same height
    max_height = max(img1.height, img2.height)
    img1 = img1.resize((img1.width, max_height), Image.Resampling.LANCZOS)
    img2 = img2.resize((img2.width, max_height), Image.Resampling.LANCZOS)

    # Set padding and title height
    padding = 20
    title_height = 50  # Space for the titles

    # Calculate dimensions of the combined image
    combined_width = img1.width + img2.width + padding * 3  # Padding between and around images
    combined_height = max_height + padding * 2 + title_height

    # Create a new blank image with padding and room for the titles
    combined_image = Image.new('RGB', (combined_width, combined_height), (255, 255, 255))

    # Draw the titles
    draw = ImageDraw.Draw(combined_image)
    try:
        font = ImageFont.truetype("arial.ttf", 24)  # You can replace with a path to your desired font
    except IOError:
        font = ImageFont.load_default()  # Fallback to default font; may not match expected size

    # Title 1: Above the second image
    bbox1 = draw.textbbox((0, 0), title1, font=font)
    text_width1 = bbox1[2] - bbox1[0]
    text_y1 = padding
    text_x1 = padding + (img1.width - text_width1) // 2
    draw.text((text_x1, text_y1), title1, fill="black", font=font)

    # Title 2: Above the first image
    bbox2 = draw.textbbox((0, 0), title2, font=font)
    text_width2 = bbox2[2] - bbox2[0]
    text_x2 = padding * 2 + img2.width + (img2.width - text_width2) // 2
    text_y2 = padding
    draw.text((text_x2, text_y2), title2, fill="black", font=font)

    # Paste images into the new image
    img1_x = padding
    img2_x = img1_x + img1.width + padding
    img_y = padding + title_height
    combined_image.paste(img1, (img1_x, img_y))
    combined_image.paste(img2, (img2_x, img_y))

    # Save the result
    combined_image.save(output_path)


def serialize_registration_summary_qcmetric() -> None:
    """
    Serialize the registration summary QCMetric to registration_summary_metric.json.
    Placed in the same directory as *_registration_summary.png. Ex: /results/VISp_0/motion_correction/
    """

    file_path = next(output_dir.rglob("*_registration_summary.png"))

    # Remove '/results' from file_path
    reference_filepath = Path(*file_path.parts[2:])
    plane_name = reference_filepath.parts[0]

    metric = QCMetric(
        name=f"{plane_name} Registration Summary",
        description="Review the registration summary plot to ensure that the motion correction is accurate and sufficient.",
        reference=str(reference_filepath),
        status_history=[
            QCStatus(
                evaluator='Pending review',
                timestamp=dt.now(),
                status=Status.PENDING
            )
        ],
        value=DropdownMetric(
            value=[],
            options=[
                "Motion correction successful",
                "No motion correction applied",
                "Motion correction failed",
                "Motion correction partially successful",
            ],
            status=[
                Status.PASS,
                Status.FAIL,
                Status.FAIL,
                Status.FAIL
            ]
        )
    )

    with open(Path(file_path.parent) / "registration_summary_metric.json", "w") as f:
        json.dump(json.loads(metric.model_dump_json()), f, indent=4)


def serialize_fov_quality_qcmetric() -> None:
    """
    Creates *_combined_projection.png with Average and Max intensity projections.
    Serializes the FOV Quality QCMetric to fov_quality_metric.json.
    Placed in the same directory as *_maximum_projection.png. Ex: /results/VISp_0/motion_correction/
    """

    avg_projection_file_path = next(output_dir.rglob("*_average_projection.png"))
    max_projection_file_path = next(output_dir.rglob("*_maximum_projection.png"))

    file_path = Path(str(max_projection_file_path).replace("maximum", "combined"))

    combine_images_with_individual_titles(
        avg_projection_file_path,
        max_projection_file_path,
        file_path,
        title1="Average Projection",
        title2="Maximum Projection"
    )

    # Remove /results from file_path
    reference_filepath = Path(*file_path.parts[2:])
    plane_name = reference_filepath.parts[0]

    metric = QCMetric(
        name=f"{plane_name} FOV Quality",
        description="Review the avg. and max. projections to ensure that the FOV quality is sufficient.",
        reference=str(reference_filepath),
        status_history=[
            QCStatus(
                evaluator='Pending review',
                timestamp=dt.now(),
                status=Status.PENDING
            )
        ],
        value=DropdownMetric(
            value=["Quality is sufficient"],
            options=[
                "Quality is sufficient",
                "Timeseries shuffled between planes",
                "Field of view associated with incorrect area and/or depth",
                "Paired plane cross talk: Extreme",
                "Paired plane cross-talk: Moderate",
            ],
            status=[
                Status.PASS,
                Status.FAIL,
                Status.FAIL,
                Status.FAIL,
                Status.FAIL
            ]
        )
    )

    with open(Path(file_path.parent) / "fov_quality_metric.json", "w") as f:
        json.dump(json.loads(metric.model_dump_json()), f, indent=4)


def compute_residual_optical_flow(
    reg_pc: Union[h5py.Dataset, np.ndarray]
) -> tuple[np.ndarray, np.ndarray]:
    """Compute the residual optical flow from the registration principal
    components.

    Parameters
    ----------
    reg_pc : Union[h5py.Dataset, np.ndarray]
        Registration principal components.

    Returns
    -------
    residual optical flow : np.ndarray
    average and max shifts : np.ndarray
    """

    regPC = reg_pc
    flows = np.zeros(regPC.shape[1:] + (2,), np.float32)
    for i in range(len(flows)):
        pclow, pchigh = regPC[:, i]
        flows[i] = cv2.calcOpticalFlowFarneback(
            pclow,
            pchigh,
            None,
            pyr_scale=0.5,
            levels=3,
            winsize=100,
            iterations=15,
            poly_n=5,
            poly_sigma=1.2 / 5,
            flags=0,
        )
    flows_norm = np.sqrt(np.sum(flows**2, -1))
    farnebackDX = np.transpose([flows_norm.mean((1, 2)), flows_norm.max((1, 2))])
    return flows, farnebackDX


def compute_crispness(
    mov_raw: Union[h5py.Dataset, np.ndarray], mov_corr: Union[h5py.Dataset, np.ndarray]
) -> List[float]:
    """Compute the crispness of the raw and corrected movie.

    Parameters
    ----------
    mov_raw : Union[h5py.Dataset, np.ndarray]
        Raw movie data.
    mov_corr : Union[h5py.Dataset, np.ndarray]
        Corrected movie data.

    Returns
    -------
    crispness of mean image : List[float]
    """
    return [
        np.sqrt(np.sum(np.array(np.gradient(mean_image(m))) ** 2))
        for m in (mov_raw, mov_corr)
    ]


def compute_reference(
    input_frames: np.ndarray,
    niter: int,
    maxregshift: float,
    smooth_sigma: float,
    smooth_sigma_time: float,
    mask_slope_factor: float = 3,
) -> np.ndarray:
    """Computes a stacked reference image from the input frames.

    Modified version of Suite2P's compute_reference function with no updating
    of input frames. Picks initial reference then iteratively aligns frames to
    create reference. This code does not reproduce the pre-processing suite2p
    does to data from 1Photon scopes. As such, if processing 1Photon data, the
    user should use the suite2p reference image creation.

    Parameters
    ----------
    input_frames : array-like, (n_frames, nrows, ncols)
        Set of frames to create a reference from.
    niter : int
        Number of iterations to perform when creating the reference image.
    maxregshift : float
        Maximum shift allowed as a fraction of the image width or height, which
        ever is longer.
    smooth_sigma : float
        Width of the Gaussian used to smooth the phase correlation between the
        reference and the frame with which it is being registered.
    smooth_sigma_time : float
        Width of the Gaussian used to smooth between multiple frames by before
        phase correlation.
    mask_slope_factor : int
        Factor to multiply ``smooth_sigma`` by when creating masks for the
        reference image during suite2p phase correlation. These masks down
        weight edges of the image. The default used in suite2p, where this
        method is adapted from, is 3.

    Returns
    -------
    refImg : array-like, (nrows, ncols)
        Reference image created from the input data.
    """
    # Get the dtype of the input frames to properly cast the final reference
    # image as the same type.
    frames_dtype = input_frames.dtype
    # Get initial reference image from suite2p.
    frames = remove_extrema_frames(input_frames)
    ref_image = pick_initial_reference(frames)

    # Determine how much to pad our frames by before shifting to prevent
    # wraps.
    pad_y = int(np.ceil(maxregshift * ref_image.shape[0]))
    pad_x = int(np.ceil(maxregshift * ref_image.shape[1]))

    for idx in range(niter):
        # Compute the number of frames to select in creating the reference
        # image. At most we select half to the input frames.
        nmax = int(frames.shape[0] * (1.0 + idx) / (2 * niter))

        # rigid Suite2P phase registration.
        ymax, xmax, cmax = phasecorr(
            data=apply_masks(
                frames,
                *compute_masks(
                    refImg=ref_image,
                    maskSlope=mask_slope_factor * smooth_sigma,
                ),
            ),
            cfRefImg=phasecorr_reference(
                refImg=ref_image,
                smooth_sigma=smooth_sigma,
            ),
            maxregshift=maxregshift,
            smooth_sigma_time=smooth_sigma_time,
        )

        # Find the indexes of the frames that are the most correlated and
        # select the first nmax.
        isort = np.argsort(-cmax)[:nmax]

        # Copy the most correlated frames so we don't shift the original data.
        # We pad this data to prevent wraps from showing up in the reference
        # image. We pad with NaN values to enable us to use nanmean and only
        # average those pixels that contain data in the average.
        max_corr_frames = np.pad(
            array=frames[isort].astype(float),
            pad_width=((0, 0), (pad_y, pad_y), (pad_x, pad_x)),
            constant_values=np.nan,
        )
        max_corr_xmax = xmax[isort]
        max_corr_ymax = ymax[isort]
        # Apply shift to the copy of the frames.
        for frame, dy, dx in zip(max_corr_frames, max_corr_ymax, max_corr_xmax):
            frame[:] = shift_frame(frame=frame, dy=dy, dx=dx)

        # Create a new reference image from the highest correlated data.
        with warnings.catch_warnings():
            # Assuming the motion correction went well, there should be a lot
            # of empty values in the padded area around the frames. We suppress
            # warnings for these "Empty Slices" as they are expected.
            warnings.filterwarnings("ignore", "Mean of empty slice")
            ref_image = np.nanmean(max_corr_frames, axis=0)
        # Shift reference image to position of mean shifts to remove any bulk
        # displacement.
        ref_image = shift_frame(
            frame=ref_image,
            dy=int(np.round(-max_corr_ymax.mean())),
            dx=int(np.round(-max_corr_xmax.mean())),
        )
        # Clip the reference image back down to the original size and remove
        # any NaNs remaining. Throw warning if a NaN is found.
        ref_image = ref_image[pad_y:-pad_y, pad_x:-pad_x]
        if np.any(np.isnan(ref_image)):
            # NaNs can sometimes be left over from the image padding during the
            # first few iterations before the reference image has converged.
            # If there are still NaNs left after the final iteration, we
            # throw the following warning.
            if idx + 1 == niter:
                logging.warning(
                    f"Warning: {np.isnan(ref_image).sum()} NaN pixels were "
                    "found in the reference image on the final iteration. "
                    "Likely the image quality is low and shifting frames "
                    "failed. Setting NaN values to the image mean."
                )
            ref_image = np.nan_to_num(ref_image, nan=np.nanmean(ref_image), copy=False)
        ref_image = ref_image.astype(frames_dtype)

    return ref_image


def remove_extrema_frames(input_frames: np.ndarray, n_sigma: float = 3) -> np.ndarray:
    """Remove frames with extremum mean values from the frames used in
    reference image processing/creation.

    Likely these are empty frames of pure noise or very high intensity frames
    relative to mean.

    Parameters
    ----------
    input_frames : numpy.ndarray, (N, M, K)
        Set of frames to trim.
    n_sigma : float, optional
        Number of standard deviations to above which to clip. Default is 3
        which was found to remove all empty frames while preserving most
        frames.

    Returns
    -------
    trimmed_frames : numpy.ndarray, (N, M, K)
        Set of frames with the extremum frames removed.
    """
    frame_means = np.mean(input_frames, axis=(1, 2))
    _, low_cut, high_cut = sigmaclip(frame_means, low=n_sigma, high=n_sigma)
    trimmed_frames = input_frames[
        np.logical_and(frame_means > low_cut, frame_means < high_cut)
    ]
    return trimmed_frames


def optimize_motion_parameters(
    initial_frames: np.ndarray,
    smooth_sigmas: np.array,
    smooth_sigma_times: np.array,
    suite2p_args: dict,
    trim_frames_start: int = 0,
    trim_frames_end: int = 0,
    n_batches: int = 20,
    logger: Optional[Callable] = None,
) -> dict:
    """Loop over a range of parameters and select the best set from the
    max acutance of the final, average image.

    Parameters
    ----------
    initial_frames : numpy.ndarray, (N, M, K)
        Smaller subset of frames to create a reference image from.
    smooth_sigmas : numpy.ndarray, (N,)
        Array of suite2p smooth sigma values to attempt. Number of iterations
        will be len(`smooth_sigmas`) * len(`smooth_sigma_times`).
    smooth_sigma_times : numpy.ndarray, (N,)
        Array of suite2p smooth sigma time values to attempt. Number of
        iterations will be len(`smooth_sigmas`) * len(`smooth_sigma_times`).
    suite2p_args : dict
        A dictionary of suite2p configs containing at minimum:

        ``"h5py"``
            HDF5 file containing to the movie to motion correct.
        ``"h5py_key"``
            Name of the dataset where the movie to be motion corrected is
            stored.
        ``"maxregshift"``
            Maximum shift allowed as a fraction of the image dimensions.
    trim_frames_start : int, optional
        Number of frames to disregard from the start of the movie. Default 0.
    trim_frames_start : int, optional
        Number of frames to disregard from the end of the movie. Default 0.
    n_batches : int
        Number of batches to load. Processing a large number of frames at once
        will likely result in running out of memory, hence processing in
        batches. Total returned size isn_batches * suit2p_args['batch_size'].
    logger : Optional[Callable]
        Function to print to stdout or a log.

    Returns
    -------
    best_result : dict
        A dict containing the final results of the search:

        ``ave_image``
            Image created with the settings yielding the highest image acutance
            (numpy.ndarray, (N, M))
        ``ref_image``
            Reference Image created with the settings yielding the highest
            image acutance (numpy.ndarray, (N, M))
        ``acutance``
            Acutance of ``best_image``. (float)
        ``smooth_sigma``
            Value of ``smooth_sigma`` found to yield the best acutance (float).
        ``smooth_sigma_time``
            Value of ``smooth_sigma_time`` found to yield the best acutance
            (float).
    """
    best_results = {
        "acutance": 1e-16,
        "ave_image": np.array([]),
        "ref_image": np.array([]),
        "smooth_sigma": -1,
        "smooth_sigma_time": -1,
    }
    logger("Starting search for best smoothing parameters...")
    sub_frames = load_representative_sub_frames(
        suite2p_args["h5py"],
        suite2p_args["h5py_key"],
        trim_frames_start,
        trim_frames_end,
        n_batches=n_batches,
        batch_size=suite2p_args["batch_size"],
    )
    start_time = time()
    for param_spatial, param_time in product(smooth_sigmas, smooth_sigma_times):
        current_args = suite2p_args.copy()
        current_args["smooth_sigma"] = param_spatial
        current_args["smooth_sigma_time"] = param_time

        if logger:
            logger(
                f'\tTrying: smooth_sigma={current_args["smooth_sigma"]}, '
                f'smooth_sigma_time={current_args["smooth_sigma_time"]}'
            )

        ref_image = compute_reference(
            initial_frames,
            8,
            current_args["maxregshift"],
            current_args["smooth_sigma"],
            current_args["smooth_sigma_time"],
        )
        image_results = create_ave_image(
            ref_image,
            sub_frames.copy(),
            current_args,
            batch_size=suite2p_args["batch_size"],
        )
        ave_image = image_results["ave_image"]
        # Compute the acutance ignoring the motion border. Sharp motion
        # borders can potentially get rewarded with high acutance.
        current_acu = compute_acutance(
            ave_image,
            image_results["min_y"],
            image_results["max_y"],
            image_results["min_x"],
            image_results["max_x"],
        )

        if current_acu > best_results["acutance"]:
            best_results["acutance"] = current_acu
            best_results["ave_image"] = ave_image
            best_results["ref_image"] = ref_image
            best_results["smooth_sigma"] = current_args["smooth_sigma"]
            best_results["smooth_sigma_time"] = current_args["smooth_sigma_time"]
        if logger:
            logger(f"\t\tResulting acutance={current_acu:.4f}")
    if logger:
        logger(
            f"Found best motion parameters in {time() - start_time:.0f} "
            f'seconds, with image acutance={best_results["acutance"]:.4f}, '
            f'for parameters: smooth_sigma={best_results["smooth_sigma"]}, '
            f'smooth_sigma_time={best_results["smooth_sigma_time"]}'
        )
    return best_results


def load_representative_sub_frames(
    h5py_name,
    h5py_key,
    trim_frames_start: int = 0,
    trim_frames_end: int = 0,
    n_batches: int = 20,
    batch_size: int = 500,
):
    """Load a subset of frames spanning the full movie.

    Parameters
    ----------
    h5py_name : str
        Path to the h5 file to load frames from.
    h5py_key : str
        Name of the h5 dataset containing the movie.
    trim_frames_start : int, optional
        Number of frames to disregard from the start of the movie. Default 0.
    trim_frames_start : int, optional
        Number of frames to disregard from the end of the movie. Default 0.
    n_batches : int
        Number of batches to load. Total returned size is
        n_batches * batch_size.
    batch_size : int, optional
        Number of frames to process at once. Total returned size is
        n_batches * batch_size.

    Returns
    -------
    """
    output_frames = []
    frame_fracts = np.arange(0, 1, 1 / n_batches)
    with h5py.File(h5py_name, "r") as h5_file:
        dataset = h5_file[h5py_key]
        total_frames = dataset.shape[0] - trim_frames_start - trim_frames_end
        if total_frames < n_batches * batch_size:
            return dataset[:]
        for percent_start in frame_fracts:
            frame_start = int(percent_start * total_frames + trim_frames_start)
            output_frames.append(dataset[frame_start : frame_start + batch_size])
    return np.concatenate(output_frames)


def create_ave_image(
    ref_image: np.ndarray,
    input_frames: np.ndarray,
    suite2p_args: dict,
    batch_size: int = 500,
) -> dict:
    """Run suite2p image motion correction over a full movie.

    Parameters
    ----------
    ref_image : numpy.ndarray, (N, M)
        Reference image to correlate with movie frames.
    input_frames : numpy.ndarray, (L, N, M)
        Frames to motion correct and compute average image/acutance of.
    suite2p_args : dict
        Dictionary of suite2p args containing:

        ``"h5py"``
            HDF5 file containing to the movie to motion correct.
        ``"h5py_key"``
            Name of the dataset where the movie to be motion corrected is
            stored.
        ``"maxregshift"``
            Maximum shift allowed as a fraction of the image dimensions.
        ``"smooth_sigma"``
            Spatial Gaussian smoothing parameter used by suite2p to smooth
            frames before correlation. (float).
        ``"smooth_sigma_time"``
            Time Gaussian smoothing of frames to apply before correlation.
            (float).
    batch_size : int, optional
        Number of frames to process at once.

    Returns
    -------
    ave_image_dict : dict
        A dict containing the average image and motion border values:

        ``ave_image``
            Image created with the settings yielding the highest image acutance
            (numpy.ndarray, (N, M))
        ``min_y``
            Minimum y allowed value in image array. Below this is motion
            border.
        ``max_y``
            Maximum y allowed value in image array. Above this is motion
            border.
        ``min_x``
            Minimum x allowed value in image array. Below this is motion
            border.
        ``max_x``
            Maximum x allowed value in image array. Above this is motion
            border.
    """
    ave_frame = np.zeros((ref_image.shape[0], ref_image.shape[1]))
    min_y = 0
    max_y = 0
    min_x = 0
    max_x = 0
    tot_frames = input_frames.shape[0]
    add_modify_required_parameters(suite2p_args)
    for start_idx in np.arange(0, tot_frames, batch_size):
        end_idx = start_idx + batch_size
        if end_idx > tot_frames:
            end_idx = tot_frames
        frames = input_frames[start_idx:end_idx]
        frames, dy, dx, _, _, _, _ = register_frames(
            refAndMasks=ref_image, frames=frames, ops=suite2p_args
        )
        min_y = min(min_y, dy.min())
        max_y = max(max_y, dy.max())
        min_x = min(min_x, dx.min())
        max_x = max(max_x, dx.max())
        ave_frame += frames.sum(axis=0) / tot_frames

    return {
        "ave_image": ave_frame,
        "min_y": int(np.fabs(min_y)),
        "max_y": int(max_y),
        "min_x": int(np.fabs(min_x)),
        "max_x": int(max_x),
    }


def add_modify_required_parameters(suite2p_args: dict):
    """Check that minimum parameters needed by suite2p registration are
    available. If not add them to the suite2p_args dict.

    Additionally, make sure that nonrigid is set to false as are gridsearch
    of parameters above is not setup to use nonrigid.

    Parameters
    ----------
    suite2p_args : dict
        Suite2p ops dictionary with potentially missing values.
    """
    if suite2p_args.get("1Preg") is None:
        suite2p_args["1Preg"] = False
    if suite2p_args.get("bidiphase") is None:
        suite2p_args["bidiphase"] = False
    if suite2p_args.get("nonrigid") is None:
        suite2p_args["nonrigid"] = False
    if suite2p_args.get("norm_frames") is None:
        suite2p_args["norm_frames"] = True
    # Don't use nonrigid for parameter search.
    suite2p_args["nonrigid"] = False


def compute_acutance(
    image: np.ndarray,
    min_cut_y: int = 0,
    max_cut_y: int = 0,
    min_cut_x: int = 0,
    max_cut_x: int = 0,
) -> float:
    """Compute the acutance (sharpness) of an image.

    Parameters
    ----------
    image : numpy.ndarray, (N, M)
        Image to compute acutance of.
    min_cut_y : int
        Number of pixels to cut from the beginning of the y axis.
    max_cut_y : int
        Number of pixels to cut from the end of the y axis.
    min_cut_x : int
        Number of pixels to cut from the beginning of the x axis.
    max_cut_x : int
        Number of pixels to cut from the end of the x axis.

    Returns
    -------
    acutance : float
        Acutance of the image.
    """
    im_max_y, im_max_x = image.shape

    cut_image = image[min_cut_y : im_max_y - max_cut_y, min_cut_x : im_max_x - max_cut_x]
    grady, gradx = np.gradient(cut_image)
    return (grady**2 + gradx**2).mean()


def check_and_warn_on_datatype(
    filepath: Union[Path, list],
    logger: Callable,
    filetype: str = "h5",
    h5py_key: str = "",
):
    """Suite2p assumes int16 types throughout code. Check that the input
    data is type int16 else throw a warning.

    Parameters
    ----------
    filepath : Union[Path, list]
        Path to the HDF5 containing the data.
    logger : Callable
        Logger to output logger warning to.
    filetype : str
        Type of file to check. Default is "h5".
    h5py_key : str
        Name of the dataset to check. Default is "".

    """
    if filetype == "h5":
        byteorder, name = h5py_byteorder_name(filepath, h5py_key)
    elif filetype == "tiff":
        byteorder, name = tiff_byteorder_name(filepath)
    else:
        raise ValueError("File type not supported")
    if byteorder == ">":
        logger(
            "Data byteorder is big-endian which may cause issues in "
            "suite2p. This may result in a crash or unexpected "
            "results."
        )
    if name != "int16":
        logger(
            f"Data type is {name} and not int16. Suite2p "
            "assumes int16 data as input and throughout codebase. "
            "Non-int16 data may result in unexpected results or "
            "crashes."
        )

<<<<<<< HEAD

=======
 
>>>>>>> 2b7bd0d9
def _mean_of_batch(i, array):
    return array[i : i + 1000].mean(axis=(1, 2))


def find_movie_start_end_empty_frames(
    filepath: Union[str, list[str]],
    h5py_key: str = "",
    n_sigma: float = 5,
    logger: Optional[Callable] = None,
    n_jobs: Optional[int] = None,
) -> Tuple[int, int]:
    """Load a movie from HDF5 and find frames at the start and end of the
    movie that are empty or pure noise and 5 sigma discrepant from the
    average frame.

    If a non-contiguous set of frames is found, the code will return 0 for
    that half of the movie and throw a warning about the quality of the data.

    Parameters
    ----------
    h5py_name : str
        Name of the HDF5 file to load from.
    h5py_key : str
        Name of the dataset to load from the HDF5 file.
    n_sigma : float
        Number of standard deviations beyond which a frame is considered an
        outlier and "empty".
    logger : Optional[Callable]
        Function to print warning messages to.
    n_jobs: Optional[int]
        The number of jobs to run in parallel.

    Returns
    -------
    trim_frames : Tuple[int, int]
        Tuple of the number of frames to cut from the start and end of the
        movie as (n_trim_start, n_trim_end).
    """
    if isinstance(filepath, str):
        array = h5py_to_numpy(filepath, h5py_key)
    else:
        array = tiff_to_numpy(filepath)
    # Find the midpoint of the movie.
    n_frames = array.shape[0]
    midpoint = n_frames // 2
    # We discover empty or extrema frames by comparing the mean of each frames
    # to the mean of the full movie.
    if n_jobs == 1 or n_frames < 2000:
        means = array[:].mean(axis=(1, 2))
    else:
        means = np.concatenate(
            ThreadPool(n_jobs).starmap(
                _mean_of_batch,
                product(range(0, n_frames, 1000), [array]),
            )
        )
    mean_of_frames = means.mean()

    # Compute a robust standard deviation that is not sensitive to the
    # outliers we are attempting to find.
    quart_low, quart_high = np.percentile(means, [25, 75])
    # Convert the inner quartile range to an estimate of the standard deviation
    # 0.6745 is the converting factor between the inner quartile and a
    # traditional standard deviation.
    std_est = (quart_high - quart_low) / (2 * 0.6745)

    # Get the indexes of the frames that are found to be n_sigma deviating.
    start_idxs = np.sort(
        np.argwhere(means[:midpoint] < mean_of_frames - n_sigma * std_est)
    ).flatten()
    end_idxs = (
        np.sort(
            np.argwhere(means[midpoint:] < mean_of_frames - n_sigma * std_est)
        ).flatten()
        + midpoint
    )

    # Get the total number of these frames.
    lowside = len(start_idxs)
    highside = len(end_idxs)

    # Check to make sure that the indexes found were only from the start/end
    # of the movie. If not, throw a warning and reset the number of frames
    # found to zero.
    if not np.array_equal(start_idxs, np.arange(0, lowside, dtype=start_idxs.dtype)):
        lowside = 0
        if logger is not None:
            logger(
                f"{n_sigma} sigma discrepant frames found outside the "
                "beginning of the movie. Please inspect the movie for data "
                "quality. Not trimming frames from the movie beginning."
            )
    if not np.array_equal(
        end_idxs,
        np.arange(n_frames - highside, n_frames, dtype=end_idxs.dtype),
    ):
        highside = 0
        if logger is not None:
            logger(
                f"{n_sigma} sigma discrepant frames found outside the end "
                "of the movie. Please inspect the movie for data quality. "
                "Not trimming frames from the movie end."
            )

    return (lowside, highside)


def reset_frame_shift(
    frames: np.ndarray,
    dy_array: np.ndarray,
    dx_array: np.ndarray,
    trim_frames_start: int,
    trim_frames_end: int,
):
    """Reset the frames of a movie and their shifts.

    Shifts the frame back to its original location and resets the shifts for
    those frames to (0, 0). Frames, dy_array, and dx_array are edited in
    place.

    Parameters
    ----------
    frames : numpy.ndarray, (N, M, K)
        Full movie to reset frames in.
    dy_array : numpy.ndarray, (N,)
        Array of shifts in the y direction for each frame of the movie.
    dx_array : numpy.ndarray, (N,)
        Array of shifts in the x direction for each frame of the movie.
    trim_frames_start : int
        Number of frames at the start of the movie that were identified as
        empty or pure noise.
    trim_frames_end : int
        Number of frames at the end of the movie that were identified as
        empty or pure noise.
    """
    for idx in range(trim_frames_start):
        dy = -dy_array[idx]
        dx = -dx_array[idx]
        frames[idx] = shift_frame(frames[idx], dy, dx)
        dy_array[idx] = 0
        dx_array[idx] = 0

    for idx in range(frames.shape[0] - trim_frames_end, frames.shape[0]):
        dy = -dy_array[idx]
        dx = -dx_array[idx]
        frames[idx] = shift_frame(frames[idx], dy, dx)
        dy_array[idx] = 0
        dx_array[idx] = 0


def projection_process(data: np.ndarray, projection: str = "max") -> np.ndarray:
    """

    Parameters
    ----------
    data: np.ndarray
        nframes x nrows x ncols, uint16
    projection: str
        "max" or "avg"

    Returns
    -------
    proj: np.ndarray
        nrows x ncols, uint8

    """
    if projection == "max":
        proj = np.max(data, axis=0)
    elif projection == "avg":
        proj = np.mean(data, axis=0)
    else:
        raise ValueError('projection can be "max" or "avg" not ' f"{projection}")
    return normalize_array(proj)


def identify_and_clip_outliers(
    data: np.ndarray, med_filter_size: int, thresh: int
) -> Tuple[np.ndarray, np.ndarray]:
    """given data, identify the indices of outliers
    based on median filter detrending, and a threshold

    Parameters
    ----------
    data: np.ndarray
        1D array of samples
    med_filter_size: int
        the number of samples for 'size' in
        scipy.ndimage.filters.median_filter
    thresh: int
        multipled by the noise estimate to establish a threshold, above
        which, samples will be marked as outliers.

    Returns
    -------
    data: np.ndarry
        1D array of samples, clipped to threshold around median-filtered data
    indices: np.ndarray
        the indices where clipping took place

    """
    data_filtered = median_filter(data, med_filter_size, mode="nearest")
    detrended = data - data_filtered
    indices = np.argwhere(np.abs(detrended) > thresh).flatten()
    data[indices] = np.clip(
        data[indices], data_filtered[indices] - thresh, data_filtered[indices] + thresh
    )
    return data, indices


def make_output_directory(output_dir: Path, experiment_id: str) -> str:
    """Creates the output directory if it does not exist

    Parameters
    ----------
    output_dir: Path
        output directory
    experiment_id: str
        experiment_id number

    Returns
    -------
    output_dir: Path
        output directory
    """
    output_dir = output_dir / experiment_id / "motion_correction"
    output_dir.mkdir(parents=True, exist_ok=True)
    return output_dir


def get_frame_rate_platform_json(input_dir: str) -> float:
    """Get the frame rate from the platform json file.
    Platform json will need to get copied to each data directory throughout the pipeline

    Parameters
    ----------
    input_dir: str
        directory where file is located

    Returns
    -------
    frame_rate: float
        frame rate
    """
    try:
        try:
            platform_directory = os.path.dirname(os.path.dirname(input_dir))
            platform_json = glob.glob(f"{platform_directory}/*platform.json")
        except IndexError:
            raise IndexError
        with open(platform_json) as f:
            data = json.load(f)
        frame_rate = data["imaging_plane_groups"][0]["acquisition_framerate_Hz"]
        return frame_rate
    except IndexError as exc:
        raise Exception(f"Error: {exc}")


def write_data_process(
    metadata: dict,
    raw_movie: Union[str, Path],
    motion_corrected_movie: Union[str, Path],
    output_dir: Union[str, Path],
    start_time: dt,
    end_time: dt,
) -> None:
    """Writes output metadata to plane processing.json

    Parameters
    ----------
    metadata: dict
        parameters from suite2p motion correction
    raw_movie: str
        path to raw movies
    motion_corrected_movie: str
        path to motion corrected movies
    """
    data_proc = DataProcess(
        name=ProcessName.VIDEO_MOTION_CORRECTION,
        software_version=os.getenv("VERSION", ""),
        start_date_time=start_time.isoformat(),
        end_date_time=end_time.isoformat(),
        input_location=str(raw_movie),
        output_location=str(motion_corrected_movie),
        code_url=(
            "https://github.com/AllenNeuralDynamics/"
            "aind-ophys-motion-correction/tree/main/code"
        ),
        parameters=metadata,
    )
    if isinstance(output_dir, str):
        output_dir = Path(output_dir)
    with open(output_dir / "data_process.json", "w") as f:
        json.dump(json.loads(data_proc.model_dump_json()), f, indent=4)


def check_trim_frames(data):
    """Make sure that if the user sets auto_remove_empty_frames
    and timing frames is already requested, raise an error.
    """
    if data["auto_remove_empty_frames"] and (
        data["trim_frames_start"] > 0 or data["trim_frames_end"] > 0
    ):
        msg = (
            "Requested auto_remove_empty_frames but "
            "trim_frames_start > 0 or trim_frames_end > 0. Please "
            "either request auto_remove_empty_frames or manually set "
            "trim_frames_start/trim_frames_end if number of frames to "
            "trim is known."
        )
        raise ValueError(msg)
    return data


def make_png(
    max_proj_path: Path, avg_proj_path: Path, summary_df: pd.DataFrame, dst_path: Path
):
    """ """
    xo = np.abs(summary_df["x"]).max()
    yo = np.abs(summary_df["y"]).max()

    fig = plt.figure(figsize=(16, 10))
    gs = fig.add_gridspec(4, 4)
    mx_ax = fig.add_subplot(gs[0:2, 0:2])
    av_ax = fig.add_subplot(gs[0:2, 2:4])
    xyax = fig.add_subplot(gs[2, :])
    corrax = fig.add_subplot(gs[3, :])

    for ax, im_path in zip([mx_ax, av_ax], [max_proj_path, avg_proj_path]):
        with Image.open(im_path) as im:
            ax.imshow(im, cmap="gray")
            sz = im.size
        ax.axvline(xo, color="r", linestyle="--")
        ax.axvline(sz[0] - xo, color="r", linestyle="--")
        ax.axhline(yo, color="g", linestyle="--")
        ax.axhline(sz[1] - yo, color="g", linestyle="--")
        ax.set_title(f"{im_path.parent}\n{im_path.name}", fontsize=8)

    xyax.plot(summary_df["x"], linewidth=0.5, color="r", label="xoff")
    xyax.axhline(xo, color="r", linestyle="--")
    xyax.axhline(-xo, color="r", linestyle="--")
    xyax.plot(summary_df["y"], color="g", linewidth=0.5, alpha=0.5, label="yoff")
    xyax.axhline(yo, color="g", linestyle="--")
    xyax.axhline(-yo, color="g", linestyle="--")
    xyax.legend(loc=0)
    xyax.set_ylabel("correction offset [pixels]")

    corrax.plot(summary_df["correlation"], color="k", linewidth=0.5, label="corrXY")
    corrax.set_xlabel("frame index")
    corrax.set_ylabel("correlation peak value")
    corrax.legend(loc=0)
    fig.tight_layout()
    fig.savefig(dst_path)

    return dst_path


def make_nonrigid_png(
    output_path: Path, avg_proj_path: Path, summary_df: pd.DataFrame, dst_path: Path
):
    """ """
    nonrigid_y = np.array(list(map(eval, summary_df["nonrigid_y"])), dtype=np.float32)
    nonrigid_x = np.array(list(map(eval, summary_df["nonrigid_x"])), dtype=np.float32)
    nonrigid_corr = np.array(
        list(map(eval, summary_df["nonrigid_corr"])), dtype=np.float32
    )
    ops = json.loads(h5py.File(output_path)["metadata"][()].decode())["suite2p_args"]
    with Image.open(avg_proj_path) as im:
        Ly, Lx = im.size
    yblock, xblock = make_blocks(Ly=Ly, Lx=Lx, block_size=ops["block_size"])[:2]
    nblocks = len(xblock)

    fig = plt.figure(figsize=(22, 3 * nblocks))
    gs = fig.add_gridspec(25 * nblocks, 6)
    for i in range(nblocks):
        av_ax = fig.add_subplot(gs[25 * i : 25 * i + 20, 0])
        xyax = fig.add_subplot(gs[25 * i : 25 * i + 10, 1:])
        corrax = fig.add_subplot(gs[25 * i + 10 : 25 * i + 20, 1:])

        with Image.open(avg_proj_path) as im:
            av_ax.imshow(im, cmap="gray")
            sz = im.size
            av_ax.set_ylim(0, sz[0])
            av_ax.set_xlim(0, sz[1])
        for x in xblock[i]:
            av_ax.vlines(x, *yblock[i], color="r", linestyle="--")
        for y in yblock[i]:
            av_ax.hlines(y, *xblock[i], color="g", linestyle="--")

        xyax.plot(nonrigid_x[:, i], linewidth=0.5, color="r", label="xoff")
        xyax.plot(nonrigid_y[:, i], color="g", linewidth=0.5, alpha=0.5, label="yoff")
        if i == 0:
            xyax.legend(loc=0)
        xyax.set_xticks([])
        xyax.set_xlim(0, nonrigid_x.shape[0])
        xyax.set_ylabel("offset [pixels]")

        corrax.plot(nonrigid_corr[:, i], color="k", linewidth=0.5, label="corrXY")
        corrax.set_xlim(0, nonrigid_x.shape[0])
        corrax.set_xlabel("frame index")
        corrax.set_ylabel("correlation")
        if i == 0:
            corrax.legend(loc=0)
    fig.savefig(dst_path, bbox_inches="tight")

    return dst_path


def downsample_normalize(
    movie_path: Path,
    frame_rate: float,
    bin_size: float,
    lower_quantile: float,
    upper_quantile: float,
) -> np.ndarray:
    """reads in a movie (nframes x nrows x ncols), downsamples,
    creates an average projection, and normalizes according to
    quantiles in that projection.

    Parameters
    ----------
    movie_path: Path
        path to an h5 file, containing an (nframes x nrows x ncol) dataset
        named 'data'
    frame_rate: float
        frame rate of the movie specified by 'movie_path'
    bin_size: float
        desired duration in seconds of a downsampled bin, i.e. the reciprocal
        of the desired downsampled frame rate.
    lower_quantile: float
        arg supplied to `np.quantile()` to determine lower cutoff value from
        avg projection for normalization.
    upper_quantile: float
        arg supplied to `np.quantile()` to determine upper cutoff value from
        avg projection for normalization.

    Returns
    -------
    ds: np.ndarray
        a downsampled and normalized array

    Notes
    -----
    This strategy was satisfactory in the labeling app for maintaining
    consistent visibility.

    """
    if isinstance(movie_path, Path):
        ds = downsample_h5_video(
            movie_path, input_fps=frame_rate, output_fps=1.0 / bin_size
        )
    else:
        ds = downsample_array(movie_path, input_fps=frame_rate, output_fps=1.0 / bin_size)
    avg_projection = ds.mean(axis=0)
    lower_cutoff, upper_cutoff = np.quantile(
        avg_projection.flatten(), (lower_quantile, upper_quantile)
    )
    ds = normalize_array(ds, lower_cutoff=lower_cutoff, upper_cutoff=upper_cutoff)
    return ds


def flow_png(output_path: Path, dst_path: str, iPC: int = 0):
    with h5py.File(output_path) as f:
        regPC = f["reg_metrics/regPC"]
        tPC = f["reg_metrics/tPC"]
        flows = f["reg_metrics/farnebackROF"]
        flow_ds = np.array(
            [cv2.resize(flows[iPC, :, :, a], dsize=None, fx=0.1, fy=0.1) for a in (0, 1)]
        )
        flow_ds_norm = np.sqrt(np.sum(flow_ds**2, 0))
        # redo Suite2p's PCA-based frame selection
        n_frames, Ly, Lx = f["data"].shape
        nsamp = min(2000 if n_frames < 5000 or Ly > 700 or Lx > 700 else 5000, n_frames)
        inds = np.linspace(0, n_frames - 1, nsamp).astype("int")
        nlowhigh = np.minimum(300, int(n_frames / 2))
        isort = np.argsort(tPC, axis=0)

        for k in (0, 1):
            f, a = plt.subplots(2, figsize=(5, 6))
            a[0].set_position([0.08, 0.92, 0.88, 0.08])
            a[0].hist(
                np.sort(inds[isort[-nlowhigh:, iPC] if k else isort[:nlowhigh, iPC]]),
                50,
            )
            a[0].set_title(
                "averaged frames for " + ("$PC_{high}$" if k else "$PC_{low}$")
            )
            a[1].set_position([0, 0, 1, 0.9])
            vmin = np.min(regPC[1 if k else 0, iPC])
            vmax = 5 * np.median(regPC[1 if k else 0, iPC]) - 4 * vmin
            a[1].imshow(regPC[1 if k else 0, iPC], cmap="gray", vmin=vmin, vmax=vmax)
            a[1].axis("off")
            plt.savefig(
                dst_path + (f"_PC{iPC}low.png", f"_PC{iPC}high.png")[k],
                format="png",
                dpi=300,
                bbox_inches="tight",
            )
        f, a = plt.subplots(2, figsize=(5, 6))
        a[0].set_position([0.06, 0.95, 0.9, 0.05])
        a[1].set_position([0, 0, 1, 0.9])
        im = a[1].quiver(
            *flow_ds[:, ::-1], flow_ds_norm[::-1]
        )  # imshow puts origin [0,0] in upper left
        a[1].axis("off")
        plt.colorbar(im, cax=a[0], location="bottom")
        a[0].set_title("residual optical flow")
        plt.savefig(
            dst_path + f"_PC{iPC}rof.png", format="png", dpi=300, bbox_inches="tight"
        )


def get_frame_rate_from_sync(sync_file, platform_data) -> float:
    """Calculate frame rate from sync file
    Parameters
    ----------
    sync_file: str
        path to sync file
    platform_data: dict
        platform data from platform.json
    Returns
    -------
    frame_rate_hz: float
        frame rate in Hz
    """
    labels = ["vsync_2p", "2p_vsync"]  # older versions of sync may 2p_vsync label
    imaging_groups = len(
        platform_data["imaging_plane_groups"]
    )  # Number of imaging plane groups for frequency calculation
    frame_rate_hz = None
    for i in labels:
        logging.info(f"Pulling framerate from sync file: {sync_file}")
        sync_data = Sync(sync_file)
        try:
            rising_edges = sync_data.get_rising_edges(i, units="seconds")
            image_freq = 1 / (np.mean(np.diff(rising_edges)))
            frame_rate_hz = image_freq / imaging_groups

        except ValueError:
            pass
    sync_data.close()
    if not frame_rate_hz:
        raise ValueError(f"Frame rate no acquired, line labels: {sync_data.line_labels}")
    return frame_rate_hz


def multiplane_motion_correction(data_dir: Path, output_dir: Path, debug: bool = False):
    """Process multiplane data for suite2p parameters

    Parameters
    ----------
    data_dir: Path
        path to h5 file
    output_dir: Path
        output directory
    debug: bool
        run in debug mode
    Returns
    -------
    h5_file: Path
        path to h5 file
    output_dir: Path
        output directory
    frame_rate_hz: float
        frame rate in Hz
    """
    h5_dir = [i for i in data_dir.rglob("*VI*") if i.is_dir()][0]
    unique_id = h5_dir.name.split("_")[0]
    h5_file = [i for i in h5_dir.glob(f"{h5_dir.name}.h5")][0]
    logging.info("Found raw time series to process %s", h5_file)
    session_fp = next(data_dir.rglob("session.json"), "")
    if not session_fp:
        raise f"Could not locate session.json in {session_fp}"
    with open(session_fp) as f:
        session_data = json.load(f)
    output_dir = make_output_directory(output_dir, unique_id)
    try:
        frame_rate_hz = float(
            session_data["data_streams"][0]["ophys_fovs"][0]["frame_rate"]
        )
    except KeyError:
        logging.warning(
            "Frame rate not found in session.json, pulling from platform.json"
        )
        platform_json = next(data_dir.rglob("*platform.json"))
        with open(platform_json, "r") as j:
            platform_data = json.load(j)
        sync_file = [i for i in data_dir.rglob("platform_data['sync_file']")][0]
        frame_rate_hz = get_frame_rate_from_sync(sync_file, platform_data)
    if debug:
        logging.info(f"Running in debug mode....")
        raw_data = h5py.File(h5_file, "r")
        frames_6min = int(360 * float(frame_rate_hz))
        trimmed_data = raw_data["data"][:frames_6min]
        raw_data.close()
        trimmed_fn = Path("../scratch") / f"{unique_id}.h5"
        with h5py.File(trimmed_fn, "w") as f:
            f.create_dataset("data", data=trimmed_data)
        h5_file = trimmed_fn
    return h5_file, output_dir, frame_rate_hz


def update_suite2p_args_reference_image(
    suite2p_args: dict, args: dict, reference_image_fp=None
):
    """Update the suite2p_args dictionary with the reference image.

    Parameters
    ----------
    suite2p_args : dict
        Suite2p ops dictionary.
    args : dict
        Dictionary of arguments from the command line.
    reference_image_fp : Path
        Path to the reference image to use. Default is None.

    Returns
    -------
    suite2p_args : dict
        Updated suite2p_args dictionary.
    args : dict
        Updated args dictionary.
    """
    # Use our own version of compute_reference to create the initial
    # reference image used by suite2p.
    logger.info(
        f'Loading {suite2p_args["nimg_init"]} frames ' "for reference image creation."
    )
    if reference_image_fp:
        initial_frames = load_initial_frames(
            file_path=reference_image_fp,
            h5py_key=suite2p_args["h5py_key"],
            n_frames=suite2p_args["nimg_init"],
            trim_frames_start=args["trim_frames_start"],
            trim_frames_end=args["trim_frames_end"],
        )

    else:
        if suite2p_args.get("h5py", None):
            file_path = suite2p_args["h5py"]
            h5py_key = suite2p_args["h5py_key"]
        else:
            file_path = suite2p_args["tiff_list"]
            h5py_key = None
        initial_frames = load_initial_frames(
            file_path=file_path,
            h5py_key=h5py_key,
            n_frames=suite2p_args["nimg_init"],
            trim_frames_start=args["trim_frames_start"],
            trim_frames_end=args["trim_frames_end"],
        )

    if args["do_optimize_motion_params"]:
        logger.info("Attempting to optimize registration parameters Using:")
        logger.info(
            "\tsmooth_sigma range: "
            f'{args["smooth_sigma_min"]} - '
            f'{args["smooth_sigma_max"]}, '
            f'steps: {args["smooth_sigma_steps"]}'
        )
        logger.info(
            "\tsmooth_sigma_time range: "
            f'{args["smooth_sigma_time_min"]} - '
            f'{args["smooth_sigma_time_max"]}, '
            f'steps: {args["smooth_sigma_time_steps"]}'
        )

        # Create linear spaced arrays for the range of smooth
        # parameters to try.
        smooth_sigmas = np.linspace(
            args["smooth_sigma_min"],
            args["smooth_sigma_max"],
            args["smooth_sigma_steps"],
        )
        smooth_sigma_times = np.linspace(
            args["smooth_sigma_time_min"],
            args["smooth_sigma_time_max"],
            args["smooth_sigma_time_steps"],
        )

        optimize_result = optimize_motion_parameters(
            initial_frames=initial_frames,
            smooth_sigmas=smooth_sigmas,
            smooth_sigma_times=smooth_sigma_times,
            suite2p_args=suite2p_args,
            trim_frames_start=args["trim_frames_start"],
            trim_frames_end=args["trim_frames_end"],
            n_batches=args["n_batches"],
            logger=logger.info,
        )
        if args["use_ave_image_as_reference"]:
            suite2p_args["refImg"] = optimize_result["ave_image"]
        else:
            suite2p_args["refImg"] = optimize_result["ref_image"]
        suite2p_args["smooth_sigma"] = optimize_result["smooth_sigma"]
        suite2p_args["smooth_sigma_time"] = optimize_result["smooth_sigma_time"]
    else:
        # Create the initial reference image and store it in the
        # suite2p_args dictionary. 8 iterations is the current default
        # in suite2p.
        tic = -time()
        logger.info("Creating custom reference image...")
        suite2p_args["refImg"] = compute_reference(
            input_frames=initial_frames,
            niter=args["max_reference_iterations"],
            maxregshift=suite2p_args["maxregshift"],
            smooth_sigma=suite2p_args["smooth_sigma"],
            smooth_sigma_time=suite2p_args["smooth_sigma_time"],
        )
        tic += time()
        logger.info(f"took {tic}s")
    return suite2p_args, args


def generate_single_plane_reference(fp: Path, session) -> Path:
    """Generate virtual movies for Bergamo data

    Parameters
    ----------
    fp: Path
        path to h5 file
    session: dict
        session metadata
    Returns
    -------
    Path
        path to reference image
    """
    with h5py.File(fp, "r") as f:
        # take the first bci epoch to save out reference image TODO
        tiff_stems = json.loads(f["epoch_locations"][:][0])
        bci_epochs = [
            i
            for i in session["stimulus_epochs"]
            if i["stimulus_name"] == "single neuron BCI conditioning"
        ]
        bci_epoch_loc = [i["output_parameters"]["tiff_stem"] for i in bci_epochs][0]
        frame_length = tiff_stems[bci_epoch_loc][1] - tiff_stems[bci_epoch_loc][0]
        vsource = h5py.VirtualSource(f["data"])
        layout = h5py.VirtualLayout(
            shape=(frame_length, *f["data"].shape[1:]), dtype=f["data"].dtype
        )
        layout[0:frame_length] = vsource[
            tiff_stems[bci_epoch_loc][0] : tiff_stems[bci_epoch_loc][1]
        ]

        with h5py.File("../scratch/reference_image.h5", "w") as ref:

            ref.create_virtual_dataset("data", layout)
    return Path("../scratch/reference_image.h5")


def singleplane_motion_correction(
    h5_file: Path, output_dir: Path, session, unique_id: str, debug: bool = False
):
    """Process single plane data for suite2p parameters

    Parameters
    ----------
    h5_file: Path
        path to h5 file
    output_dir: Path
        output directory
    session: dict
        session metadata
    unique_id: str
        experiment id from data description
    debug: bool

    Returns
    -------
    h5_file: Path
        path to h5 file
    output_dir: Path
        output directory
    reference_image_fp: Path
        path to reference image
    """
    if not h5_file.is_file():
        h5_file = [f for f in h5_file.rglob("*.h5") if unique_id in str(f)][0]
    print(f"Running h5 file: {h5_file}")
    output_dir = make_output_directory(output_dir, unique_id)
    reference_image_fp = generate_single_plane_reference(h5_file, session)
    if debug:
        stem = h5_file.stem
        debug_file = Path("../scratch") / f"{stem}_debug.h5"
        with h5py.File(h5_file, "r") as f:
            data = f["data"][:5000]
            trial_locations = f["trial_locations"][()]
            epoch_filenames = f["epoch_locations"][()]
        with h5py.File(debug_file, "a") as f:
            f.create_dataset("data", data=data)
            f.create_dataset("trial_locations", data=trial_locations)
            f.create_dataset("epoch_locations", data=epoch_filenames)
        h5_file = debug_file
    with h5py.File(h5_file, "r") as f:
        trial_locations = json.loads(f["trial_locations"][:][0])
        epoch_locations = json.loads(f["epoch_locations"][:][0])
    with open(output_dir / "trial_locations.json", "w") as j:
        json.dump(trial_locations, j)
    with open(output_dir / "epoch_locations.json", "w") as j:
        json.dump(epoch_locations, j)

    return h5_file, output_dir, reference_image_fp


def get_frame_rate(session: dict):
    """Attempt to pull frame rate from session.json
    Returns none if frame rate not in session.json

    Parameters
    ----------
    session: dict
        session metadata

    Returns
    -------
    frame_rate: float
        frame rate in Hz
    """
    frame_rate_hz = None
    for i in session.get("data_streams", ""):
        frame_rate_hz = [j["frame_rate"] for j in i["ophys_fovs"]]
        frame_rate_hz = frame_rate_hz[0]
        if frame_rate_hz:
            break
    if isinstance(frame_rate_hz, str):
        frame_rate_hz = float(frame_rate_hz)
    return frame_rate_hz


def parse_args() -> argparse.Namespace:
    """Parse command line arguments

    Returns
    -------
    args: argparse.Namespace
        parsed arguments
    """

    parser = argparse.ArgumentParser(description="Suite2P motion correction")
    parser.add_argument(
        "-i",
        "--input",
        type=str,
        help="File or directory where h5 file is stored",
        default="../data/",
    )
    parser.add_argument(
        "-o", "--output-dir", type=str, help="Output directory", default="/results/"
    )

    parser.add_argument(
        "-d", "--debug", action="store_true", help="Run with only partial dset"
    )

    parser.add_argument(
        "--tmp_dir",
        type=str,
        default="/scratch",
        help="Directory into which to write temporary files "
        "produced by Suite2P (default: /scratch)",
    )

    parser.add_argument(
        "--data-type",
        type=str,
        default="h5",
        help="Processing h5 (default) or TIFF timeseries",
    )

    parser.add_argument(
        "--force_refImg",
        action="store_true",
        default=True,
        help="Force the use of an external reference image (default: True)",
    )

    parser.add_argument(
        "--outlier_detrend_window",
        type=float,
        default=3.0,
        help="for outlier rejection in the xoff/yoff outputs "
        "of suite2p, the offsets are first de-trended "
        "with a median filter of this duration [seconds]. "
        "This value is ~30 or 90 samples in size for 11 and 31"
        "Hz sampling rates respectively.",
    )

    parser.add_argument(
        "--outlier_maxregshift",
        type=float,
        default=0.05,
        help="units [fraction FOV dim]. After median-filter "
        "detrending, outliers more than this value are "
        "clipped to this value in x and y offset, independently."
        "This is similar to Suite2P's internal maxregshift, but"
        "allows for low-frequency drift. Default value of 0.05 "
        "is typically clipping outliers to 512 * 0.05 = 25 "
        "pixels above or below the median trend.",
    )

    parser.add_argument(
        "--clip_negative",
        action="store_true",
        default=False,
        help="Whether or not to clip negative pixel "
        "values in output. Because the pixel values "
        "in the raw  movies are set by the current "
        "coming off a photomultiplier tube, there can "
        "be pixels with negative values (current has a "
        "sign), possibly due to noise in the rig. "
        "Some segmentation algorithms cannot handle "
        "negative values in the movie, so we have this "
        "option to artificially set those pixels to zero.",
    )

    parser.add_argument(
        "--max_reference_iterations",
        type=int,
        default=8,
        help="Maximum number of iterations for creating "
        "a reference image (default: 8)",
    )

    parser.add_argument(
        "--auto_remove_empty_frames",
        action="store_true",
        default=True,
        help="Automatically detect empty noise frames at the start and "
        "end of the movie. Overrides values set in "
        "trim_frames_start and trim_frames_end. Some movies "
        "arrive with otherwise quality data but contain a set of "
        "frames that are empty and contain pure noise. When "
        "processed, these frames tend to receive "
        "large random shifts that throw off motion border "
        "calculation. Turning on this setting automatically "
        "detects these frames before processing and removes them "
        "from reference image creation,  automated smoothing "
        "parameter searches, and finally the motion border "
        "calculation. The frames are still written however any "
        "shift estimated is removed and their shift is set to 0 "
        "to avoid large motion borders.",
    )

    parser.add_argument(
        "--trim_frames_start",
        type=int,
        default=0,
        help="Number of frames to remove from the start of the movie "
        "if known. Removes frames from motion border calculation "
        "and resets the frame shifts found. Frames are still "
        "written to motion correction. Raises an error if "
        "auto_remove_empty_frames is set and "
        "trim_frames_start > 0",
    )

    parser.add_argument(
        "--trim_frames_end",
        type=int,
        default=0,
        help="Number of frames to remove from the end of the movie "
        "if known. Removes frames from motion border calculation "
        "and resets the frame shifts found. Frames are still "
        "written to motion correction. Raises an error if "
        "auto_remove_empty_frames is set and "
        "trim_frames_start > 0",
    )

    parser.add_argument(
        "--do_optimize_motion_params",
        action="store_true",
        default=False,
        help="Do a search for best parameters of smooth_sigma and "
        "smooth_sigma_time. Adds significant runtime cost to "
        "motion correction and should only be run once per "
        "experiment with the resulting parameters being stored "
        "for later use.",
    )

    parser.add_argument(
        "--use_ave_image_as_reference",
        action="store_true",
        default=False,
        help="Only available if `do_optimize_motion_params` is set. "
        "After the a best set of smoothing parameters is found, "
        "use the resulting average image as the reference for the "
        "full registration. This can be used as two step "
        "registration by setting by setting "
        "smooth_sigma_min=smooth_sigma_max and "
        "smooth_sigma_time_min=smooth_sigma_time_max and "
        "steps=1.",
    )

    return parser.parse_args()


if __name__ == "__main__":  # pragma: nocover
    # Set the log level and name the logger
    logger = logging.getLogger("Suite2P motion correction")
    logger.setLevel(logging.INFO)
    start_time = dt.now()
    # Parse command-line arguments
    args = parse_args()
    # General settings
    output_dir = Path(args.output_dir)
    data_dir = Path("../data")
    session_fp = next(data_dir.rglob("session.json"))
    description_fp = next(data_dir.rglob("data_description.json"))
    with open(session_fp, "r") as j:
        session = json.load(j)
    with open(description_fp, "r") as j:
        data_description = json.load(j)
    for i in session["data_streams"]:
        frame_rate_hz = [j["frame_rate"] for j in i["ophys_fovs"]]
        if frame_rate_hz:
            break
    frame_rate_hz = frame_rate_hz[0]
    if isinstance(frame_rate_hz, str):
        frame_rate_hz = float(frame_rate_hz)
    reference_image_fp = ""
    unique_id = "_".join(str(data_description["name"]).split("_")[-3:])
    logger = logging.getLogger("Suite2P motion correction")
    logger.setLevel(logging.INFO)

    # Create an ArgumentParser object
    parser = parse_args()
    # General settings
    data_dir = Path(parser.input)
    output_dir = Path(parser.output_dir)
    print(f"~~~~~~~~~~~~~~~~~~~~~~~~~~~~~~~~{data_dir}")
    session_fp = next(data_dir.rglob("session.json"))
    description_fp = next(data_dir.rglob("data_description.json"))
    with open(session_fp, "r") as j:
        session = json.load(j)
    with open(description_fp, "r") as j:
        data_description = json.load(j)
    frame_rate_hz = get_frame_rate(session)
    unique_id = "_".join(str(data_description["name"]).split("_")[-3:])
    reference_image_fp = ""

    if parser.data_type == "TIFF":
        try:
            input_file = next(data_dir.rglob("*/pophys"))
            print("*/pophys")
        except StopIteration:
            print("pophys")
            input_file = next(data_dir.rglob("pophys"))
        output_dir = make_output_directory(output_dir, unique_id)
    else:
        if "Bergamo" in session.get("rig_id", ""):
            h5_file, output_dir, reference_image_fp = singleplane_motion_correction(
                data_dir, output_dir, session, unique_id, debug=parser.debug
            )
        else:
            h5_file, output_dir, frame_rate_hz = multiplane_motion_correction(
                data_dir, output_dir, debug=parser.debug
            )
        input_file = str(h5_file)
    # We convert to dictionary
    args = vars(parser)
    if not frame_rate_hz:
        frame_rate_hz = parser.frame_rate
        logging.warning("User input frame rate used. %s", frame_rate_hz)
    reference_image = None
    args["refImg"] = []
    if reference_image_fp:
        args["refImg"] = [reference_image_fp]
    # We construct the paths to the outputs
    if isinstance(input_file, list):
        basename = unique_id
    else:
        basename = os.path.basename(input_file)
    args["movie_frame_rate_hz"] = frame_rate_hz
    for key, default in (
        ("motion_corrected_output", "_registered.h5"),
        ("motion_diagnostics_output", "_motion_transform.csv"),
        ("max_projection_output", "_maximum_projection.png"),
        ("avg_projection_output", "_average_projection.png"),
        ("registration_summary_output", "_registration_summary.png"),
        ("motion_correction_preview_output", "_motion_preview.webm"),
        ("output_json", "_motion_correction_output.json"),
    ):
        args[key] = os.path.join(output_dir, os.path.splitext(basename)[0] + default)

    # These are hardcoded parameters of the wrapper. Those are tracked but
    # not exposed.

    # Lower quantile threshold for avg projection histogram adjustment of movie (default: 0.1)
    args["movie_lower_quantile"] = 0.1
    # Upper quantile threshold for avg projection histogram adjustment of movie (default: 0.999)
    args["movie_upper_quantile"] = 0.999
    # Before creating the webm, the movies will be averaged into bins of this many seconds.
    args["preview_frame_bin_seconds"] = 2.0
    # The preview movie will playback at this factor times real-time.
    args["preview_playback_factor"] = 10.0

    # Number of batches to load from the movie for smoothing parameter testing.
    # Batches are evenly spaced throughout the movie.
    args["n_batches"] = 20
    # Minimum value of the parameter search for smooth_sigma.
    args["smooth_sigma_min"] = 0.65
    # Maximum value of the parameter search for smooth_sigma.
    args["smooth_sigma_max"] = 2.15
    # Number of steps to grid between smooth_sigma and smooth_sigma_max.
    args["smooth_sigma_steps"] = 4
    # Minimum value of the parameter search for smooth_sigma_time.
    args["smooth_sigma_time_min"] = 0
    # Maximum value of the parameter search for smooth_sigma_time.
    args["smooth_sigma_time_max"] = 6
    # Number of steps to grid between smooth_sigma and smooth_sigma_time_max.
    # Large values will add significant time motion correction
    args["smooth_sigma_time_steps"] = 7

    # This is part of a complex scheme to pass an image that is a bit too
    # complicated. Will remove when tested.

    # Set suite2p parser.
    suite2p_args = suite2p.default_ops()

    # Here we overwrite the parameters for suite2p that will not change in our
    # processing pipeline. These are parameters that are not exposed to
    # minimize code length. Those are not set to default.
    if parser.data_type == "h5":
        suite2p_args["h5py"] = input_file
    else:
        suite2p_args["data_path"] = str(input_file)
        suite2p_args["look_one_level_down"] = True
        suite2p_args["tiff_list"] = [str(i) for i in input_file.glob("*.tif*")]
    suite2p_args["roidetect"] = False
    suite2p_args["do_registration"] = 1
    # suite2p_args["data_path"] = []  # TODO: remove this if not needed by suite2p
    suite2p_args["reg_tif"] = False  # We save our own outputs here
    suite2p_args["nimg_init"] = (
        500  # Nb of images to compute reference. This value is a bit high. Suite2p has it at 300 normally
    )
    suite2p_args["maxregshift"] = (
        0.2  # Max allowed registration shift as a fraction of frame max(width and height)
    )
    # These parameters are at the same value as suite2p default. This is just here
    # to make it clear we need those parameters to be at the same value as
    # suite2p default but those lines could be deleted.
    suite2p_args["maxregshiftNR"] = (
        5.0  # Maximum shift allowed in pixels for a block in rigid registration.
    )
    suite2p_args["batch_size"] = 500  # Number of frames to process at once
    if suite2p_args.get("h5py", ""):
        suite2p_args["h5py_key"] = "data"  # h5 path in the file.
    suite2p_args["smooth_sigma"] = (
        1.15  # Standard deviation in pixels of the gaussian used to smooth the phase correlation.
    )
    suite2p_args["smooth_sigma_time"] = (
        0.0  # "Standard deviation in time frames of the gaussian used to smooth the data before phase correlation is computed
    )
    suite2p_args["nonrigid"] = True
    suite2p_args["block_size"] = [128, 128]  # Block dimensions in y, x in pixels.
    suite2p_args["snr_thresh"] = (
        1.2  # If a block is below the above snr threshold. Apply smoothing to the block.
    )

    # This is to overwrite image reference creation.
    suite2p_args["refImg"] = args["refImg"]
    suite2p_args["force_refImg"] = args["force_refImg"]

    # if data is in a S3 bucket, copy it to /scratch for faster access
    if suite2p_args.get("h5py", ""):
        if is_S3(suite2p_args["h5py"]):
            dst = "/scratch/" + Path(suite2p_args["h5py"]).name
            logger.info(f"copying {suite2p_args['h5py']} from S3 bucket to {dst}")
            shutil.copy(suite2p_args["h5py"], dst)
            suite2p_args["h5py"] = dst

    if suite2p_args.get("tiff_list", ""):
        check_and_warn_on_datatype(
            filepath=suite2p_args["tiff_list"][0], logger=logger.warning, filetype="tiff"
        )
    else:
        check_and_warn_on_datatype(
            filepath=suite2p_args["h5py"],
            logger=logger.warning,
            filetype="h5",
            h5py_key=suite2p_args["h5py_key"],
        )

    if args["auto_remove_empty_frames"]:
        logger.info("Attempting to find empty frames at the start and end of the movie.")
        if suite2p_args.get("tiff_list", ""):
            lowside, highside = find_movie_start_end_empty_frames(
                filepath=suite2p_args["tiff_list"],
                logger=logger.warning,
            )
        else:
            lowside, highside = find_movie_start_end_empty_frames(
                filepath=suite2p_args["h5py"],
                h5py_key=suite2p_args["h5py_key"],
                logger=logger.warning,
            )
        args["trim_frames_start"] = lowside
        args["trim_frames_end"] = highside
        logger.info(f"Found ({lowside}, {highside}) at the start/end of the movie.")

    if suite2p_args["force_refImg"] and len(suite2p_args["refImg"]) == 0:
        suite2p_args, args = update_suite2p_args_reference_image(
            suite2p_args,
            args,
        )
    if reference_image_fp:
        suite2p_args, args = update_suite2p_args_reference_image(
            suite2p_args, args, reference_image_fp=reference_image_fp
        )

        # register with Suite2P
        logger.info(f"attempting to motion correct {suite2p_args['h5py']}")
    # make a tempdir for Suite2P's output
    tmp_dir = tempfile.TemporaryDirectory(dir=args["tmp_dir"])
    tdir = tmp_dir.name
    suite2p_args["save_path0"] = tdir
    logger.info(f"Running Suite2P with output going to {tdir}")

    # Make a copy of the args to remove the NumpyArray, refImg, as
    # numpy.ndarray can't be serialized with json. Converting to list
    # and writing to the logger causes the output to be unreadable.
    copy_of_args = copy.deepcopy(suite2p_args)
    copy_of_args.pop("refImg")

    msg = f"running Suite2P v{suite2p.version} with args\n"
    msg += f"{json.dumps(copy_of_args, indent=2, sort_keys=True)}\n"
    logger.info(msg)

    # If we are using a external reference image (including our own
    # produced by compute_referece) communicate this in the log.
    if suite2p_args["force_refImg"]:
        logger.info(f"\tUsing custom reference image: {suite2p_args['refImg']}")

    if suite2p_args.get("h5py", ""):
        suite2p_args["h5py"] = suite2p_args["h5py"]
    suite2p.run_s2p(suite2p_args)
    data_path = ""
    if suite2p_args.get("h5py", ""):
        data_path = suite2p_args["h5py"][0]
    else:
        data_path = suite2p_args["data_path"][0]

    if not data_path:
        raise ValueError("No data path found in suite2p_args")
    bin_path = list(Path(tdir).rglob("data.bin"))[0]
    ops_path = list(Path(tdir).rglob("ops.npy"))[0]
    # Suite2P ops file contains at least the following keys:
    # ["Lx", "Ly", "nframes", "xrange", "yrange", "xoff", "yoff",
    #  "corrXY", "meanImg"]
    ops = np.load(ops_path, allow_pickle=True).item()

    # identify and clip offset outliers
    detrend_size = int(frame_rate_hz * args["outlier_detrend_window"])
    xlimit = int(ops["Lx"] * args["outlier_maxregshift"])
    ylimit = int(ops["Ly"] * args["outlier_maxregshift"])
    logger.info(
        "checking whether to clip where median-filtered "
        "offsets exceed (x,y) limits of "
        f"({xlimit},{ylimit}) [pixels]"
    )
    delta_x, x_clipped = identify_and_clip_outliers(
        np.array(ops["xoff"]), detrend_size, xlimit
    )
    delta_y, y_clipped = identify_and_clip_outliers(
        np.array(ops["yoff"]), detrend_size, ylimit
    )
    clipped_indices = list(set(x_clipped).union(set(y_clipped)))
    logger.info(f"{len(x_clipped)} frames clipped in x")
    logger.info(f"{len(y_clipped)} frames clipped in y")
    logger.info(f"{len(clipped_indices)} frames will be adjusted for clipping")

    # accumulate data from Suite2P's binary file
    data = suite2p.io.BinaryFile(ops["Ly"], ops["Lx"], bin_path).data

    if args["clip_negative"]:
        data[data < 0] = 0
        data = np.uint16(data)

    # anywhere we've clipped the offset, translate the frame
    # using Suite2P's shift_frame by the difference resulting
    # from clipping, for example, if Suite2P moved a frame
    # by 100 pixels, and we have clipped that to 30, this will
    # move it -70 pixels
    if not suite2p_args["nonrigid"]:
        # If using non-rigid, we can't modify the output frames and have
        # the shifts make sense. Hence we don't calculate which shifts
        # to clip given that the shift will no longer make sense.
        for frame_index in clipped_indices:
            dx = delta_x[frame_index] - ops["xoff"][frame_index]
            dy = delta_y[frame_index] - ops["yoff"][frame_index]
            data[frame_index] = suite2p.registration.rigid.shift_frame(
                data[frame_index], dy, dx
            )

    # If we found frames that are empty at the end and beginning of the
    # movie, we reset their motion shift and set their shifts to 0.
    reset_frame_shift(
        data,
        delta_y,
        delta_x,
        args["trim_frames_start"],
        args["trim_frames_end"],
    )
    # Create a boolean lookup of frames we reset as they were found
    # to be empty.
    is_valid = np.ones(len(data), dtype="bool")
    is_valid[: args["trim_frames_start"]] = False
    is_valid[len(data) - args["trim_frames_end"] :] = False

    # write the hdf5
    with h5py.File(args["motion_corrected_output"], "w") as f:
        f.create_dataset("data", data=data, chunks=(1, *data.shape[1:]))
        # Sort the reference image used to register. If we do not used
        # our custom reference image creation code, this dataset will
        # be empty.
        f.create_dataset("ref_image", data=suite2p_args["refImg"])
        # Write a copy of the configuration output of this dataset into the
        # HDF5 file.
        args_copy = copy.deepcopy(args)
        suite_args_copy = copy.deepcopy(suite2p_args)
        # We have to pop the ref image out as numpy arrays can't be
        # serialized into json. The reference image is instead stored in
        # the 'ref_image' dataset.
        suite_args_copy.pop("refImg")
        args_copy.pop("refImg")
        args_copy["suite2p_args"] = suite_args_copy
        f.create_dataset(name="metadata", data=json.dumps(args_copy).encode("utf-8"))
        # save Suite2p registration metrics
        f.create_group("reg_metrics")
        f.create_dataset("reg_metrics/regDX", data=ops.get("regDX", []))
        f.create_dataset("reg_metrics/regPC", data=ops.get("regPC", []))
        f.create_dataset("reg_metrics/tPC", data=ops.get("tPC", []))
    logger.info(f"saved Suite2P output to {args['motion_corrected_output']}")
    # make projections
    mx_proj = projection_process(data, projection="max")
    av_proj = projection_process(data, projection="avg")
    write_data_process(
        args_copy,
        Path(suite2p_args["h5py"]),
        args["motion_corrected_output"],
        output_dir,
        start_time,
        end_time=dt.now(),
    )
    # TODO: normalize here, if desired
    # save projections
    for im, dst_path in zip(
        [mx_proj, av_proj],
        [
            args["max_projection_output"],
            args["avg_projection_output"],
        ],
    ):
        with Image.fromarray(im) as pilim:
            pilim.save(dst_path)
        logger.info(f"wrote {dst_path}")

    # Save motion offset data to a csv file
    # TODO: This *.csv file is being created to maintain iompatibility
    # with current ophys processing pipeline. In the future this output
    # should be removed and a better data storage format used.
    # 01/25/2021 - NJM
    if suite2p_args["nonrigid"]:
        # Convert data to string for storage in the CSV output.
        nonrigid_x = [
            np.array2string(
                arr,
                separator=",",
                suppress_small=True,
                max_line_width=4096,
            )
            for arr in ops["xoff1"]
        ]
        nonrigid_y = [
            np.array2string(
                arr,
                separator=",",
                suppress_small=True,
                max_line_width=4096,
            )
            for arr in ops["yoff1"]
        ]
        nonrigid_corr = [
            np.array2string(
                arr,
                separator=",",
                suppress_small=True,
                max_line_width=4096,
            )
            for arr in ops["corrXY1"]
        ]
        motion_offset_df = pd.DataFrame(
            {
                "framenumber": list(range(ops["nframes"])),
                "x": ops["xoff"],
                "y": ops["yoff"],
                "x_pre_clip": ops["xoff"],
                "y_pre_clip": ops["yoff"],
                "correlation": ops["corrXY"],
                "is_valid": is_valid,
                "nonrigid_x": nonrigid_x,
                "nonrigid_y": nonrigid_y,
                "nonrigid_corr": nonrigid_corr,
            }
        )
    else:
        motion_offset_df = pd.DataFrame(
            {
                "framenumber": list(range(ops["nframes"])),
                "x": delta_x,
                "y": delta_y,
                "x_pre_clip": ops["xoff"],
                "y_pre_clip": ops["yoff"],
                "correlation": ops["corrXY"],
                "is_valid": is_valid,
            }
        )
    motion_offset_df.to_csv(path_or_buf=args["motion_diagnostics_output"], index=False)
    logger.info(
        f"Writing the LIMS expected 'OphysMotionXyOffsetData' "
        f"csv file to: {args['motion_diagnostics_output']}"
    )

    if len(clipped_indices) != 0 and not suite2p_args["nonrigid"]:
        logger.warning(
            "some offsets have been clipped and the values "
            "for 'correlation' in "
            "{args['motion_diagnostics_output']} "
            "where (x_clipped OR y_clipped) = True are not valid"
        )

    # create and write the summary png
    motion_offset_df = pd.read_csv(args["motion_diagnostics_output"])
    png_out_path = make_png(
        Path(args["max_projection_output"]),
        Path(args["avg_projection_output"]),
        motion_offset_df,
        Path(args["registration_summary_output"]),
    )
    logger.info(f"wrote {png_out_path}")

    # create and write the nonrigid summary png
    if "nonrigid_x" in motion_offset_df.keys():
        p = Path(args["registration_summary_output"])
        nonrigid_png_out_path = make_nonrigid_png(
            Path(args["motion_corrected_output"]),
            Path(args["avg_projection_output"]),
            motion_offset_df,
            p.parent.joinpath(p.stem + "_nonrigid" + p.suffix),
        )
        logger.info(f"wrote {nonrigid_png_out_path}")

    # downsample and normalize the input movies
    ds_partial = partial(
        downsample_normalize,
        frame_rate=args["movie_frame_rate_hz"],
        bin_size=args["preview_frame_bin_seconds"],
        lower_quantile=args["movie_lower_quantile"],
        upper_quantile=args["movie_upper_quantile"],
    )
    if suite2p_args.get("h5py", ""):
        h5_file = suite2p_args["h5py"]
        processed_vids = [
            ds_partial(i)
            for i in [
                Path(h5_file),
                Path(args["motion_corrected_output"]),
            ]
        ]
    else:
        tiff_array = tiff_to_numpy(suite2p_args["tiff_list"])
        processed_vids = [
            ds_partial(i)
            for i in [
                tiff_array,
                Path(args["motion_corrected_output"]),
            ]
        ]

    logger.info("finished downsampling motion corrected and non-motion corrected movies")

    # tile into 1 movie, raw on left, motion corrected on right
    try:
        tiled_vids = np.block(processed_vids)

        # make into a viewable artifact
        playback_fps = args["preview_playback_factor"] / args["preview_frame_bin_seconds"]
        encode_video(tiled_vids, args["motion_correction_preview_output"], playback_fps)
        logger.info("wrote " f"{args['motion_correction_preview_output']}")
    except:
        logger.info("Could not write motion correction preview")
    # compute crispness of mean image using raw and registered movie
    if suite2p_args.get("h5py", ""):
        with (
            h5py.File(h5_file) as f_raw,
            h5py.File(args["motion_corrected_output"], "r+") as f,
        ):
            mov_raw = f_raw["data"]
            mov = f["data"]
            regDX = f["reg_metrics/regDX"][:]
            crispness = compute_crispness(mov_raw, mov)
            logger.info("computed crispness of mean image before and after registration")

            # compute residual optical flow using Farneback method
            if f["reg_metrics/regPC"][:].any():
                flows, farnebackDX = compute_residual_optical_flow(f["reg_metrics/regPC"])
                f.create_dataset("reg_metrics/farnebackROF", data=flows)
                f.create_dataset("reg_metrics/farnebackDX", data=farnebackDX)
                logger.info(
                    "computed residual optical flow of top PCs using Farneback method"
                )
                # create image of PC_low, PC_high, and the residual optical flow between them
            f.create_dataset("reg_metrics/crispness", data=crispness)
            logger.info(
                "appended additional registration metrics to"
                f"{args['motion_corrected_output']}"
            )

    else:
        with h5py.File(args["motion_corrected_output"], "r+") as f:
            regDX = f["reg_metrics/regDX"][:]
            crispness = compute_crispness(tiff_array, f["data"])
            logger.info("computed crispness of mean image before and after registration")
            if f["reg_metrics/regPC"][:].any():
                regPC = f["reg_metrics/regPC"]

                flows, farnebackDX = compute_residual_optical_flow(regPC)

                f.create_dataset("reg_metrics/farnebackROF", data=flows)
                f.create_dataset("reg_metrics/farnebackDX", data=farnebackDX)
                logger.info(
                    "computed residual optical flow of top PCs using Farneback method"
                )

            f.create_dataset("reg_metrics/crispness", data=crispness)
            logger.info(
                "appended additional registration metrics to"
                f"{args['motion_corrected_output']}"
            )

    if regDX.any() and farnebackDX.any():
        for iPC in set(
            (
                np.argmax(regDX[:, -1]),
                np.argmax(farnebackDX[:, -1]),
            )
        ):
            p = Path(args["registration_summary_output"])
            flow_png(
                Path(args["motion_corrected_output"]),
                str(p.parent / p.stem),
                iPC,
            )
        logger.info(f"created images of PC_low, PC_high, and PC_rof for PC {iPC}")
    # Clean up temporary directory
    tmp_dir.cleanup()

    # Write QC metrics
    serialize_registration_summary_qcmetric()
    serialize_fov_quality_qcmetric()<|MERGE_RESOLUTION|>--- conflicted
+++ resolved
@@ -1006,11 +1006,7 @@
             "crashes."
         )
 
-<<<<<<< HEAD
-
-=======
- 
->>>>>>> 2b7bd0d9
+
 def _mean_of_batch(i, array):
     return array[i : i + 1000].mean(axis=(1, 2))
 
