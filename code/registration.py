import argparse
import copy
import json
import logging
import os
import shutil
import subprocess
import tempfile
import warnings
from datetime import datetime as dt
from functools import partial
from glob import glob
from itertools import product
from multiprocessing import Pool
from pathlib import Path
from time import time
from typing import Callable, Optional, Tuple, Union

import cv2
import h5py
import matplotlib as mpl
import numpy as np
import pandas as pd
import suite2p
from aind_data_schema import Processing
from aind_data_schema.processing import AnalysisProcess, DataProcess, PipelineProcess, ProcessName
from aind_ophys_utils.array_utils import normalize_array
from aind_ophys_utils.video_utils import downsample_h5_video, encode_video
from matplotlib import pyplot as plt  # noqa: E402
from PIL import Image
from scipy.ndimage import median_filter
from scipy.stats import sigmaclip
from suite2p.registration.nonrigid import make_blocks
from suite2p.registration.register import pick_initial_reference, register_frames
from suite2p.registration.rigid import (
    apply_masks,
    compute_masks,
    phasecorr,
    phasecorr_reference,
    shift_frame,
)
from sync_dataset import Sync

mpl.use("Agg")


def is_S3(file_path: str):
    """Test if a file is in a S3 bucket
    Parameters
    ----------
    file_path : str
        Location of the file.
    """
    return "s3fs" in subprocess.check_output(
        "df " + file_path + "| sed -n '2 p'", shell=True, text=True
    )


def load_initial_frames(
    file_path: str,
    h5py_key: str,
    n_frames: int,
    trim_frames_start: int = 0,
    trim_frames_end: int = 0,
) -> np.ndarray:
    """Load a subset of frames from the hdf5 data specified by file_path.

    Only loads frames between trim_frames_start and n_frames - trim_frames_end
    from the movie. If both are 0, load frames from the full movie.

    Parameters
    ----------
    file_path : str
        Location of the raw ophys, HDF5 data to load.
    h5py_key : str
        Name of the dataset to load from the HDF5 file.
    n_frames : int
        Number of frames to load from the input HDF5 data.

    Returns
    -------
    frames : array-like, (n_frames, nrows, ncols)
        Frames selected from the input raw data linearly spaced in index of the
        time axis. If n_frames > tot_frames, a number of frames equal to
        tot_frames is returned.
    """
    with h5py.File(file_path, "r") as hdf5_file:
        # Load all frames as fancy indexing is slower than loading the full
        # data.
        max_frame = hdf5_file[h5py_key].shape[0] - trim_frames_end
        frame_window = hdf5_file[h5py_key][trim_frames_start:max_frame]
        # Total number of frames in the movie.
        tot_frames = frame_window.shape[0]
        requested_frames = np.linspace(0, tot_frames, 1 + min(n_frames, tot_frames), dtype=int)[:-1]
        frames = frame_window[requested_frames]
    return frames


def compute_reference(
    input_frames: np.ndarray,
    niter: int,
    maxregshift: float,
    smooth_sigma: float,
    smooth_sigma_time: float,
    mask_slope_factor: float = 3,
) -> np.ndarray:
    """Computes a stacked reference image from the input frames.

    Modified version of Suite2P's compute_reference function with no updating
    of input frames. Picks initial reference then iteratively aligns frames to
    create reference. This code does not reproduce the pre-processing suite2p
    does to data from 1Photon scopes. As such, if processing 1Photon data, the
    user should use the suite2p reference image creation.

    Parameters
    ----------
    input_frames : array-like, (n_frames, nrows, ncols)
        Set of frames to create a reference from.
    niter : int
        Number of iterations to perform when creating the reference image.
    maxregshift : float
        Maximum shift allowed as a fraction of the image width or height, which
        ever is longer.
    smooth_sigma : float
        Width of the Gaussian used to smooth the phase correlation between the
        reference and the frame with which it is being registered.
    smooth_sigma_time : float
        Width of the Gaussian used to smooth between multiple frames by before
        phase correlation.
    mask_slope_factor : int
        Factor to multiply ``smooth_sigma`` by when creating masks for the
        reference image during suite2p phase correlation. These masks down
        weight edges of the image. The default used in suite2p, where this
        method is adapted from, is 3.

    Returns
    -------
    refImg : array-like, (nrows, ncols)
        Reference image created from the input data.
    """
    # Get the dtype of the input frames to properly cast the final reference
    # image as the same type.
    frames_dtype = input_frames.dtype

    # Get initial reference image from suite2p.
    frames = remove_extrema_frames(input_frames)
    ref_image = pick_initial_reference(frames)

    # Determine how much to pad our frames by before shifting to prevent
    # wraps.
    pad_y = int(np.ceil(maxregshift * ref_image.shape[0]))
    pad_x = int(np.ceil(maxregshift * ref_image.shape[1]))

    for idx in range(niter):
        # Compute the number of frames to select in creating the reference
        # image. At most we select half to the input frames.
        nmax = int(frames.shape[0] * (1.0 + idx) / (2 * niter))

        # rigid Suite2P phase registration.
        ymax, xmax, cmax = phasecorr(
            data=apply_masks(
                frames,
                *compute_masks(
                    refImg=ref_image,
                    maskSlope=mask_slope_factor * smooth_sigma,
                ),
            ),
            cfRefImg=phasecorr_reference(
                refImg=ref_image,
                smooth_sigma=smooth_sigma,
            ),
            maxregshift=maxregshift,
            smooth_sigma_time=smooth_sigma_time,
        )

        # Find the indexes of the frames that are the most correlated and
        # select the first nmax.
        isort = np.argsort(-cmax)[:nmax]

        # Copy the most correlated frames so we don't shift the original data.
        # We pad this data to prevent wraps from showing up in the reference
        # image. We pad with NaN values to enable us to use nanmean and only
        # average those pixels that contain data in the average.
        max_corr_frames = np.pad(
            array=frames[isort].astype(float),
            pad_width=((0, 0), (pad_y, pad_y), (pad_x, pad_x)),
            constant_values=np.nan,
        )
        max_corr_xmax = xmax[isort]
        max_corr_ymax = ymax[isort]
        # Apply shift to the copy of the frames.
        for frame, dy, dx in zip(max_corr_frames, max_corr_ymax, max_corr_xmax):
            frame[:] = shift_frame(frame=frame, dy=dy, dx=dx)

        # Create a new reference image from the highest correlated data.
        with warnings.catch_warnings():
            # Assuming the motion correction went well, there should be a lot
            # of empty values in the padded area around the frames. We suppress
            # warnings for these "Empty Slices" as they are expected.
            warnings.filterwarnings("ignore", "Mean of empty slice")
            ref_image = np.nanmean(max_corr_frames, axis=0)
        # Shift reference image to position of mean shifts to remove any bulk
        # displacement.
        ref_image = shift_frame(
            frame=ref_image,
            dy=int(np.round(-max_corr_ymax.mean())),
            dx=int(np.round(-max_corr_xmax.mean())),
        )
        # Clip the reference image back down to the original size and remove
        # any NaNs remaining. Throw warning if a NaN is found.
        ref_image = ref_image[pad_y:-pad_y, pad_x:-pad_x]
        if np.any(np.isnan(ref_image)):
            # NaNs can sometimes be left over from the image padding during the
            # first few iterations before the reference image has converged.
            # If there are still NaNs left after the final iteration, we
            # throw the following warning.
            if idx + 1 == niter:
                logging.warning(
                    f"Warning: {np.isnan(ref_image).sum()} NaN pixels were "
                    "found in the reference image on the final iteration. "
                    "Likely the image quality is low and shifting frames "
                    "failed. Setting NaN values to the image mean."
                )
            ref_image = np.nan_to_num(ref_image, nan=np.nanmean(ref_image), copy=False)
        ref_image = ref_image.astype(frames_dtype)

    return ref_image


def remove_extrema_frames(input_frames: np.ndarray, n_sigma: float = 3) -> np.ndarray:
    """Remove frames with extremum mean values from the frames used in
    reference image processing/creation.

    Likely these are empty frames of pure noise or very high intensity frames
    relative to mean.

    Parameters
    ----------
    input_frames : numpy.ndarray, (N, M, K)
        Set of frames to trim.
    n_sigma : float, optional
        Number of standard deviations to above which to clip. Default is 3
        which was found to remove all empty frames while preserving most
        frames.

    Returns
    -------
    trimmed_frames : numpy.ndarray, (N, M, K)
        Set of frames with the extremum frames removed.
    """
    frame_means = np.mean(input_frames, axis=(1, 2))
    _, low_cut, high_cut = sigmaclip(frame_means, low=n_sigma, high=n_sigma)
    trimmed_frames = input_frames[np.logical_and(frame_means > low_cut, frame_means < high_cut)]
    return trimmed_frames


def optimize_motion_parameters(
    initial_frames: np.ndarray,
    smooth_sigmas: np.array,
    smooth_sigma_times: np.array,
    suite2p_args: dict,
    trim_frames_start: int = 0,
    trim_frames_end: int = 0,
    n_batches: int = 20,
    logger: Optional[Callable] = None,
) -> dict:
    """Loop over a range of parameters and select the best set from the
    max acutance of the final, average image.

    Parameters
    ----------
    initial_frames : numpy.ndarray, (N, M, K)
        Smaller subset of frames to create a reference image from.
    smooth_sigmas : numpy.ndarray, (N,)
        Array of suite2p smooth sigma values to attempt. Number of iterations
        will be len(`smooth_sigmas`) * len(`smooth_sigma_times`).
    smooth_sigma_times : numpy.ndarray, (N,)
        Array of suite2p smooth sigma time values to attempt. Number of
        iterations will be len(`smooth_sigmas`) * len(`smooth_sigma_times`).
    suite2p_args : dict
        A dictionary of suite2p configs containing at minimum:

        ``"h5py"``
            HDF5 file containing to the movie to motion correct.
        ``"h5py_key"``
            Name of the dataset where the movie to be motion corrected is
            stored.
        ``"maxregshift"``
            Maximum shift allowed as a fraction of the image dimensions.
    trim_frames_start : int, optional
        Number of frames to disregard from the start of the movie. Default 0.
    trim_frames_start : int, optional
        Number of frames to disregard from the end of the movie. Default 0.
    n_batches : int
        Number of batches to load. Processing a large number of frames at once
        will likely result in running out of memory, hence processing in
        batches. Total returned size isn_batches * suit2p_args['batch_size'].
    logger : Optional[Callable]
        Function to print to stdout or a log.

    Returns
    -------
    best_result : dict
        A dict containing the final results of the search:

        ``ave_image``
            Image created with the settings yielding the highest image acutance
            (numpy.ndarray, (N, M))
        ``ref_image``
            Reference Image created with the settings yielding the highest
            image acutance (numpy.ndarray, (N, M))
        ``acutance``
            Acutance of ``best_image``. (float)
        ``smooth_sigma``
            Value of ``smooth_sigma`` found to yield the best acutance (float).
        ``smooth_sigma_time``
            Value of ``smooth_sigma_time`` found to yield the best acutance
            (float).
    """
    best_results = {
        "acutance": 1e-16,
        "ave_image": np.array([]),
        "ref_image": np.array([]),
        "smooth_sigma": -1,
        "smooth_sigma_time": -1,
    }
    logger("Starting search for best smoothing parameters...")
    sub_frames = load_representative_sub_frames(
        suite2p_args["h5py"],
        suite2p_args["h5py_key"],
        trim_frames_start,
        trim_frames_end,
        n_batches=n_batches,
        batch_size=suite2p_args["batch_size"],
    )
    start_time = time()
    for param_spatial, param_time in product(smooth_sigmas, smooth_sigma_times):
        current_args = suite2p_args.copy()
        current_args["smooth_sigma"] = param_spatial
        current_args["smooth_sigma_time"] = param_time

        if logger:
            logger(
                f'\tTrying: smooth_sigma={current_args["smooth_sigma"]}, '
                f'smooth_sigma_time={current_args["smooth_sigma_time"]}'
            )

        ref_image = compute_reference(
            initial_frames,
            8,
            current_args["maxregshift"],
            current_args["smooth_sigma"],
            current_args["smooth_sigma_time"],
        )
        image_results = create_ave_image(
            ref_image,
            sub_frames.copy(),
            current_args,
            batch_size=suite2p_args["batch_size"],
        )
        ave_image = image_results["ave_image"]
        # Compute the acutance ignoring the motion border. Sharp motion
        # borders can potentially get rewarded with high acutance.
        current_acu = compute_acutance(
            ave_image,
            image_results["min_y"],
            image_results["max_y"],
            image_results["min_x"],
            image_results["max_x"],
        )

        if current_acu > best_results["acutance"]:
            best_results["acutance"] = current_acu
            best_results["ave_image"] = ave_image
            best_results["ref_image"] = ref_image
            best_results["smooth_sigma"] = current_args["smooth_sigma"]
            best_results["smooth_sigma_time"] = current_args["smooth_sigma_time"]
        if logger:
            logger(f"\t\tResulting acutance={current_acu:.4f}")
    if logger:
        logger(
            f"Found best motion parameters in {time() - start_time:.0f} "
            f'seconds, with image acutance={best_results["acutance"]:.4f}, '
            f'for parameters: smooth_sigma={best_results["smooth_sigma"]}, '
            f'smooth_sigma_time={best_results["smooth_sigma_time"]}'
        )
    return best_results


def load_representative_sub_frames(
    h5py_name,
    h5py_key,
    trim_frames_start: int = 0,
    trim_frames_end: int = 0,
    n_batches: int = 20,
    batch_size: int = 500,
):
    """Load a subset of frames spanning the full movie.

    Parameters
    ----------
    h5py_name : str
        Path to the h5 file to load frames from.
    h5py_key : str
        Name of the h5 dataset containing the movie.
    trim_frames_start : int, optional
        Number of frames to disregard from the start of the movie. Default 0.
    trim_frames_start : int, optional
        Number of frames to disregard from the end of the movie. Default 0.
    n_batches : int
        Number of batches to load. Total returned size is
        n_batches * batch_size.
    batch_size : int, optional
        Number of frames to process at once. Total returned size is
        n_batches * batch_size.

    Returns
    -------
    """
    output_frames = []
    frame_fracts = np.arange(0, 1, 1 / n_batches)
    with h5py.File(h5py_name, "r") as h5_file:
        dataset = h5_file[h5py_key]
        total_frames = dataset.shape[0] - trim_frames_start - trim_frames_end
        if total_frames < n_batches * batch_size:
            return dataset[:]
        for percent_start in frame_fracts:
            frame_start = int(percent_start * total_frames + trim_frames_start)
            output_frames.append(dataset[frame_start : frame_start + batch_size])
    return np.concatenate(output_frames)


def create_ave_image(
    ref_image: np.ndarray,
    input_frames: np.ndarray,
    suite2p_args: dict,
    batch_size: int = 500,
) -> dict:
    """Run suite2p image motion correction over a full movie.

    Parameters
    ----------
    ref_image : numpy.ndarray, (N, M)
        Reference image to correlate with movie frames.
    input_frames : numpy.ndarray, (L, N, M)
        Frames to motion correct and compute average image/acutance of.
    suite2p_args : dict
        Dictionary of suite2p args containing:

        ``"h5py"``
            HDF5 file containing to the movie to motion correct.
        ``"h5py_key"``
            Name of the dataset where the movie to be motion corrected is
            stored.
        ``"maxregshift"``
            Maximum shift allowed as a fraction of the image dimensions.
        ``"smooth_sigma"``
            Spatial Gaussian smoothing parameter used by suite2p to smooth
            frames before correlation. (float).
        ``"smooth_sigma_time"``
            Time Gaussian smoothing of frames to apply before correlation.
            (float).
    batch_size : int, optional
        Number of frames to process at once.

    Returns
    -------
    ave_image_dict : dict
        A dict containing the average image and motion border values:

        ``ave_image``
            Image created with the settings yielding the highest image acutance
            (numpy.ndarray, (N, M))
        ``min_y``
            Minimum y allowed value in image array. Below this is motion
            border.
        ``max_y``
            Maximum y allowed value in image array. Above this is motion
            border.
        ``min_x``
            Minimum x allowed value in image array. Below this is motion
            border.
        ``max_x``
            Maximum x allowed value in image array. Above this is motion
            border.
    """
    ave_frame = np.zeros((ref_image.shape[0], ref_image.shape[1]))
    min_y = 0
    max_y = 0
    min_x = 0
    max_x = 0
    tot_frames = input_frames.shape[0]
    add_modify_required_parameters(suite2p_args)
    for start_idx in np.arange(0, tot_frames, batch_size):
        end_idx = start_idx + batch_size
        if end_idx > tot_frames:
            end_idx = tot_frames
        frames = input_frames[start_idx:end_idx]
        frames, dy, dx, _, _, _, _ = register_frames(
            refAndMasks=ref_image, frames=frames, ops=suite2p_args
        )
        min_y = min(min_y, dy.min())
        max_y = max(max_y, dy.max())
        min_x = min(min_x, dx.min())
        max_x = max(max_x, dx.max())
        ave_frame += frames.sum(axis=0) / tot_frames

    return {
        "ave_image": ave_frame,
        "min_y": int(np.fabs(min_y)),
        "max_y": int(max_y),
        "min_x": int(np.fabs(min_x)),
        "max_x": int(max_x),
    }


def add_modify_required_parameters(suite2p_args: dict):
    """Check that minimum parameters needed by suite2p registration are
    available. If not add them to the suite2p_args dict.

    Additionally, make sure that nonrigid is set to false as are gridsearch
    of parameters above is not setup to use nonrigid.

    Parameters
    ----------
    suite2p_args : dict
        Suite2p ops dictionary with potentially missing values.
    """
    if suite2p_args.get("1Preg") is None:
        suite2p_args["1Preg"] = False
    if suite2p_args.get("bidiphase") is None:
        suite2p_args["bidiphase"] = False
    if suite2p_args.get("nonrigid") is None:
        suite2p_args["nonrigid"] = False
    if suite2p_args.get("norm_frames") is None:
        suite2p_args["norm_frames"] = True
    # Don't use nonrigid for parameter search.
    suite2p_args["nonrigid"] = False


def compute_acutance(
    image: np.ndarray,
    min_cut_y: int = 0,
    max_cut_y: int = 0,
    min_cut_x: int = 0,
    max_cut_x: int = 0,
) -> float:
    """Compute the acutance (sharpness) of an image.

    Parameters
    ----------
    image : numpy.ndarray, (N, M)
        Image to compute acutance of.
    min_cut_y : int
        Number of pixels to cut from the beginning of the y axis.
    max_cut_y : int
        Number of pixels to cut from the end of the y axis.
    min_cut_x : int
        Number of pixels to cut from the beginning of the x axis.
    max_cut_x : int
        Number of pixels to cut from the end of the x axis.

    Returns
    -------
    acutance : float
        Acutance of the image.
    """
    im_max_y, im_max_x = image.shape

    cut_image = image[min_cut_y : im_max_y - max_cut_y, min_cut_x : im_max_x - max_cut_x]
    grady, gradx = np.gradient(cut_image)
    return (grady**2 + gradx**2).mean()


def check_and_warn_on_datatype(h5py_name: str, h5py_key: str, logger: Callable):
    """Suite2p assumes int16 types throughout code. Check that the input
    data is type int16 else throw a warning.

    Parameters
    ----------
    h5py_name : str
        Path to the HDF5 containing the data.
    h5py_key : str
        Name of the dataset to check.
    logger : Callable
        Logger to output logger warning to.
    """
    with h5py.File(h5py_name, "r") as h5_file:
        dataset = h5_file[h5py_key]

        if dataset.dtype.byteorder == ">":
            logger(
                "Data byteorder is big-endian which may cause issues in "
                "suite2p. This may result in a crash or unexpected "
                "results."
            )
        if dataset.dtype.name != "int16":
            logger(
                f"Data type is {dataset.dtype.name} and not int16. Suite2p "
                "assumes int16 data as input and throughout codebase. "
                "Non-int16 data may result in unexpected results or "
                "crashes."
            )


def _mean_of_batch(i, h5py_name, h5py_key):
    return h5py.File(h5py_name)[h5py_key][i : i + 1000].mean(axis=(1, 2))


def find_movie_start_end_empty_frames(
    h5py_name: str,
    h5py_key: str,
    n_sigma: float = 5,
    logger: Optional[Callable] = None,
    n_jobs: Optional[int] = None,
) -> Tuple[int, int]:
    """Load a movie from HDF5 and find frames at the start and end of the
    movie that are empty or pure noise and 5 sigma discrepant from the
    average frame.

    If a non-contiguous set of frames is found, the code will return 0 for
    that half of the movie and throw a warning about the quality of the data.

    Parameters
    ----------
    h5py_name : str
        Name of the HDF5 file to load from.
    h5py_key : str
        Name of the dataset to load from the HDF5 file.
    n_sigma : float
        Number of standard deviations beyond which a frame is considered an
        outlier and "empty".
    logger : Optional[Callable]
        Function to print warning messages to.
    n_jobs: Optional[int]
        The number of jobs to run in parallel.

    Returns
    -------
    trim_frames : Tuple[int, int]
        Tuple of the number of frames to cut from the start and end of the
        movie as (n_trim_start, n_trim_end).
    """
    # Find the midpoint of the movie.
    n_frames = h5py.File(h5py_name, "r")[h5py_key].shape[0]
    midpoint = n_frames // 2
    # We discover empty or extrema frames by comparing the mean of each frames
    # to the mean of the full movie.
    if n_jobs == 1 or n_frames < 2000:
        means = h5py.File(h5py_name, "r")[h5py_key][:].mean(axis=(1, 2))
    else:
        means = np.concatenate(
            Pool(n_jobs).starmap(
                _mean_of_batch, product(range(0, n_frames, 1000), [h5py_name], [h5py_key])
            )
        )
    mean_of_frames = means.mean()

    # Compute a robust standard deviation that is not sensitive to the
    # outliers we are attempting to find.
    quart_low, quart_high = np.percentile(means, [25, 75])
    # Convert the inner quartile range to an estimate of the standard deviation
    # 0.6745 is the converting factor between the inner quartile and a
    # traditional standard deviation.
    std_est = (quart_high - quart_low) / (2 * 0.6745)

    # Get the indexes of the frames that are found to be n_sigma deviating.
    start_idxs = np.sort(
        np.argwhere(means[:midpoint] < mean_of_frames - n_sigma * std_est)
    ).flatten()
    end_idxs = (
        np.sort(np.argwhere(means[midpoint:] < mean_of_frames - n_sigma * std_est)).flatten()
        + midpoint
    )

    # Get the total number of these frames.
    lowside = len(start_idxs)
    highside = len(end_idxs)

    # Check to make sure that the indexes found were only from the start/end
    # of the movie. If not, throw a warning and reset the number of frames
    # found to zero.
    if not np.array_equal(start_idxs, np.arange(0, lowside, dtype=start_idxs.dtype)):
        lowside = 0
        if logger is not None:
            logger(
                f"{n_sigma} sigma discrepant frames found outside the "
                "beginning of the movie. Please inspect the movie for data "
                "quality. Not trimming frames from the movie beginning."
            )
    if not np.array_equal(
        end_idxs,
        np.arange(n_frames - highside, n_frames, dtype=end_idxs.dtype),
    ):
        highside = 0
        if logger is not None:
            logger(
                f"{n_sigma} sigma discrepant frames found outside the end "
                "of the movie. Please inspect the movie for data quality. "
                "Not trimming frames from the movie end."
            )

    return (lowside, highside)


def reset_frame_shift(
    frames: np.ndarray,
    dy_array: np.ndarray,
    dx_array: np.ndarray,
    trim_frames_start: int,
    trim_frames_end: int,
):
    """Reset the frames of a movie and their shifts.

    Shifts the frame back to its original location and resets the shifts for
    those frames to (0, 0). Frames, dy_array, and dx_array are edited in
    place.

    Parameters
    ----------
    frames : numpy.ndarray, (N, M, K)
        Full movie to reset frames in.
    dy_array : numpy.ndarray, (N,)
        Array of shifts in the y direction for each frame of the movie.
    dx_array : numpy.ndarray, (N,)
        Array of shifts in the x direction for each frame of the movie.
    trim_frames_start : int
        Number of frames at the start of the movie that were identified as
        empty or pure noise.
    trim_frames_end : int
        Number of frames at the end of the movie that were identified as
        empty or pure noise.
    """
    for idx in range(trim_frames_start):
        dy = -dy_array[idx]
        dx = -dx_array[idx]
        frames[idx] = shift_frame(frames[idx], dy, dx)
        dy_array[idx] = 0
        dx_array[idx] = 0

    for idx in range(frames.shape[0] - trim_frames_end, frames.shape[0]):
        dy = -dy_array[idx]
        dx = -dx_array[idx]
        frames[idx] = shift_frame(frames[idx], dy, dx)
        dy_array[idx] = 0
        dx_array[idx] = 0


def projection_process(data: np.ndarray, projection: str = "max") -> np.ndarray:
    """

    Parameters
    ----------
    data: np.ndarray
        nframes x nrows x ncols, uint16
    projection: str
        "max" or "avg"

    Returns
    -------
    proj: np.ndarray
        nrows x ncols, uint8

    """
    if projection == "max":
        proj = np.max(data, axis=0)
    elif projection == "avg":
        proj = np.mean(data, axis=0)
    else:
        raise ValueError('projection can be "max" or "avg" not ' f"{projection}")
    return normalize_array(proj)


def identify_and_clip_outliers(
    data: np.ndarray, med_filter_size: int, thresh: int
) -> Tuple[np.ndarray, np.ndarray]:
    """given data, identify the indices of outliers
    based on median filter detrending, and a threshold

    Parameters
    ----------
    data: np.ndarray
        1D array of samples
    med_filter_size: int
        the number of samples for 'size' in
        scipy.ndimage.filters.median_filter
    thresh: int
        multipled by the noise estimate to establish a threshold, above
        which, samples will be marked as outliers.

    Returns
    -------
    data: np.ndarry
        1D array of samples, clipped to threshold around median-filtered data
    indices: np.ndarray
        the indices where clipping took place

    """
    data_filtered = median_filter(data, med_filter_size, mode="nearest")
    detrended = data - data_filtered
    indices = np.argwhere(np.abs(detrended) > thresh).flatten()
    data[indices] = np.clip(
        data[indices], data_filtered[indices] - thresh, data_filtered[indices] + thresh
    )
    return data, indices


def make_output_directory(output_dir: Path, experiment_id: str) -> str:
    """Creates the output directory if it does not exist

    Parameters
    ----------
    output_dir: Path
        output directory
    experiment_id: str
        experiment_id number

    Returns
    -------
    output_dir: Path
        output directory
    """
    output_dir = output_dir / experiment_id
    output_dir.mkdir(exist_ok=True)
    output_dir = output_dir / "motion_corrected"
    output_dir.mkdir(exist_ok=True)
    return output_dir


def get_frame_rate_platform_json(input_dir: str) -> float:
    """Get the frame rate from the platform json file.
    Platform json will need to get copied to each data directory throughout the pipeline

    Parameters
    ----------
    input_dir: str
        directory where file is located

    Returns
    -------
    frame_rate: float
        frame rate
    """
    try:
        try:
            platform_directory = os.path.dirname(os.path.dirname(input_dir))
            platform_json = glob.glob(f"{platform_directory}/*platform.json")
        except IndexError:
            raise IndexError
        with open(platform_json) as f:
            data = json.load(f)
        frame_rate = data["imaging_plane_groups"][0]["acquisition_framerate_Hz"]
        return frame_rate
    except IndexError as exc:
        raise Exception(f"Error: {exc}")


def write_output_metadata(
    metadata: dict, raw_movie: Union[str, Path], motion_corrected_movie: Union[str, Path]
) -> None:
    """Writes output metadata to plane processing.json

    Parameters
    ----------
    metadata: dict
        parameters from suite2p motion correction
    raw_movie: str
        path to raw movies
    motion_corrected_movie: str
        path to motion corrected movies
    """
    processing = Processing(
        processing_pipeline=PipelineProcess(
            processor_full_name="Multplane Ophys Processing Pipeline",
            pipeline_url="https://codeocean.allenneuraldynamics.org/capsule/4030161/tree",
            pipeline_version="0.1.0",
            data_processes=[
                DataProcess(
                    name=ProcessName.VIDEO_MOTION_CORRECTION,
                    software_version="0.1.0",
                    start_date_time=dt.now(),  # TODO: Add actual dt
                    end_date_time=dt.now(),  # TODO: Add actual dt
                    input_location=raw_movie,
                    output_location=motion_corrected_movie,
                    code_url=(
                        "https://github.com/AllenNeuralDynamics/"
                        "aind-ophys-motion-correction/tree/main/code"
                    ),
                    parameters=metadata,
                )
            ],
        )
    )
    processing.write_standard_file(output_directory=Path(os.path.dirname(motion_corrected_movie)))


def check_trim_frames(data):
    """Make sure that if the user sets auto_remove_empty_frames
    and timing frames is already requested, raise an error.
    """
    if data["auto_remove_empty_frames"] and (
        data["trim_frames_start"] > 0 or data["trim_frames_end"] > 0
    ):
        msg = (
            "Requested auto_remove_empty_frames but "
            "trim_frames_start > 0 or trim_frames_end > 0. Please "
            "either request auto_remove_empty_frames or manually set "
            "trim_frames_start/trim_frames_end if number of frames to "
            "trim is known."
        )
        raise ValueError(msg)
    return data


def make_png(max_proj_path: Path, avg_proj_path: Path, summary_df: pd.DataFrame, dst_path: Path):
    """ """
    xo = np.abs(summary_df["x"]).max()
    yo = np.abs(summary_df["y"]).max()

    fig = plt.figure(figsize=(16, 10))
    gs = fig.add_gridspec(4, 4)
    mx_ax = fig.add_subplot(gs[0:2, 0:2])
    av_ax = fig.add_subplot(gs[0:2, 2:4])
    xyax = fig.add_subplot(gs[2, :])
    corrax = fig.add_subplot(gs[3, :])

    for ax, im_path in zip([mx_ax, av_ax], [max_proj_path, avg_proj_path]):
        with Image.open(im_path) as im:
            ax.imshow(im, cmap="gray")
            sz = im.size
        ax.axvline(xo, color="r", linestyle="--")
        ax.axvline(sz[0] - xo, color="r", linestyle="--")
        ax.axhline(yo, color="g", linestyle="--")
        ax.axhline(sz[1] - yo, color="g", linestyle="--")
        ax.set_title(f"{im_path.parent}\n{im_path.name}", fontsize=8)

    xyax.plot(summary_df["x"], linewidth=0.5, color="r", label="xoff")
    xyax.axhline(xo, color="r", linestyle="--")
    xyax.axhline(-xo, color="r", linestyle="--")
    xyax.plot(summary_df["y"], color="g", linewidth=0.5, alpha=0.5, label="yoff")
    xyax.axhline(yo, color="g", linestyle="--")
    xyax.axhline(-yo, color="g", linestyle="--")
    xyax.legend(loc=0)
    xyax.set_ylabel("correction offset [pixels]")

    corrax.plot(summary_df["correlation"], color="k", linewidth=0.5, label="corrXY")
    corrax.set_xlabel("frame index")
    corrax.set_ylabel("correlation peak value")
    corrax.legend(loc=0)
    fig.tight_layout()
    fig.savefig(dst_path)

    return dst_path


def make_nonrigid_png(
    output_path: Path, avg_proj_path: Path, summary_df: pd.DataFrame, dst_path: Path
):
    """ """
    nonrigid_y = np.array(list(map(eval, summary_df["nonrigid_y"])), dtype=np.float32)
    nonrigid_x = np.array(list(map(eval, summary_df["nonrigid_x"])), dtype=np.float32)
    nonrigid_corr = np.array(list(map(eval, summary_df["nonrigid_corr"])), dtype=np.float32)
    ops = json.loads(h5py.File(output_path)["metadata"][()].decode())["suite2p_args"]
    with Image.open(avg_proj_path) as im:
        Ly, Lx = im.size
    yblock, xblock = make_blocks(Ly=Ly, Lx=Lx, block_size=ops["block_size"])[:2]
    nblocks = len(xblock)

    fig = plt.figure(figsize=(22, 3 * nblocks))
    gs = fig.add_gridspec(25 * nblocks, 6)
    for i in range(nblocks):
        av_ax = fig.add_subplot(gs[25 * i : 25 * i + 20, 0])
        xyax = fig.add_subplot(gs[25 * i : 25 * i + 10, 1:])
        corrax = fig.add_subplot(gs[25 * i + 10 : 25 * i + 20, 1:])

        with Image.open(avg_proj_path) as im:
            av_ax.imshow(im, cmap="gray")
            sz = im.size
            av_ax.set_ylim(0, sz[0])
            av_ax.set_xlim(0, sz[1])
        for x in xblock[i]:
            av_ax.vlines(x, *yblock[i], color="r", linestyle="--")
        for y in yblock[i]:
            av_ax.hlines(y, *xblock[i], color="g", linestyle="--")

        xyax.plot(nonrigid_x[:, i], linewidth=0.5, color="r", label="xoff")
        xyax.plot(nonrigid_y[:, i], color="g", linewidth=0.5, alpha=0.5, label="yoff")
        if i == 0:
            xyax.legend(loc=0)
        xyax.set_xticks([])
        xyax.set_xlim(0, nonrigid_x.shape[0])
        xyax.set_ylabel("offset [pixels]")

        corrax.plot(nonrigid_corr[:, i], color="k", linewidth=0.5, label="corrXY")
        corrax.set_xlim(0, nonrigid_x.shape[0])
        corrax.set_xlabel("frame index")
        corrax.set_ylabel("correlation")
        if i == 0:
            corrax.legend(loc=0)
    fig.savefig(dst_path, bbox_inches="tight")

    return dst_path


def downsample_normalize(
    movie_path: Path,
    frame_rate: float,
    bin_size: float,
    lower_quantile: float,
    upper_quantile: float,
) -> np.ndarray:
    """reads in a movie (nframes x nrows x ncols), downsamples,
    creates an average projection, and normalizes according to
    quantiles in that projection.

    Parameters
    ----------
    movie_path: Path
        path to an h5 file, containing an (nframes x nrows x ncol) dataset
        named 'data'
    frame_rate: float
        frame rate of the movie specified by 'movie_path'
    bin_size: float
        desired duration in seconds of a downsampled bin, i.e. the reciprocal
        of the desired downsampled frame rate.
    lower_quantile: float
        arg supplied to `np.quantile()` to determine lower cutoff value from
        avg projection for normalization.
    upper_quantile: float
        arg supplied to `np.quantile()` to determine upper cutoff value from
        avg projection for normalization.

    Returns
    -------
    ds: np.ndarray
        a downsampled and normalized array

    Notes
    -----
    This strategy was satisfactory in the labeling app for maintaining
    consistent visibility.

    """
    ds = downsample_h5_video(movie_path, input_fps=frame_rate, output_fps=1.0 / bin_size)
    avg_projection = ds.mean(axis=0)
    lower_cutoff, upper_cutoff = np.quantile(
        avg_projection.flatten(), (lower_quantile, upper_quantile)
    )
    ds = normalize_array(ds, lower_cutoff=lower_cutoff, upper_cutoff=upper_cutoff)
    return ds


def flow_png(output_path: Path, dst_path: str, iPC: int = 0):
    with h5py.File(output_path) as f:
        regPC = f["reg_metrics/regPC"]
        tPC = f["reg_metrics/tPC"]
        flows = f["reg_metrics/farnebackROF"]
        flow_ds = np.array(
            [cv2.resize(flows[iPC, :, :, a], dsize=None, fx=0.1, fy=0.1) for a in (0, 1)]
        )
        flow_ds_norm = np.sqrt(np.sum(flow_ds**2, 0))
        # redo Suite2p's PCA-based frame selection
        n_frames, Ly, Lx = f["data"].shape
        nsamp = min(2000 if n_frames < 5000 or Ly > 700 or Lx > 700 else 5000, n_frames)
        inds = np.linspace(0, n_frames - 1, nsamp).astype("int")
        nlowhigh = np.minimum(300, int(n_frames / 2))
        isort = np.argsort(tPC, axis=0)

        for k in (0, 1):
            f, a = plt.subplots(2, figsize=(5, 6))
            a[0].set_position([0.08, 0.92, 0.88, 0.08])
            a[0].hist(
                np.sort(inds[isort[-nlowhigh:, iPC] if k else isort[:nlowhigh, iPC]]),
                50,
            )
            a[0].set_title("averaged frames for " + ("$PC_{high}$" if k else "$PC_{low}$"))
            a[1].set_position([0, 0, 1, 0.9])
            vmin = np.min(regPC[1 if k else 0, iPC])
            vmax = 5 * np.median(regPC[1 if k else 0, iPC]) - 4 * vmin
            a[1].imshow(regPC[1 if k else 0, iPC], cmap="gray", vmin=vmin, vmax=vmax)
            a[1].axis("off")
            plt.savefig(
                dst_path + (f"_PC{iPC}low.png", f"_PC{iPC}high.png")[k],
                format="png",
                dpi=300,
                bbox_inches="tight",
            )
        f, a = plt.subplots(2, figsize=(5, 6))
        a[0].set_position([0.06, 0.95, 0.9, 0.05])
        a[1].set_position([0, 0, 1, 0.9])
        im = a[1].quiver(
            *flow_ds[:, ::-1], flow_ds_norm[::-1]
        )  # imshow puts origin [0,0] in upper left
        a[1].axis("off")
        plt.colorbar(im, cax=a[0], location="bottom")
        a[0].set_title("residual optical flow")
        plt.savefig(dst_path + f"_PC{iPC}rof.png", format="png", dpi=300, bbox_inches="tight")


def get_frame_rate_from_sync(sync_file, platform_data) -> float:
    """Calculate frame rate from sync file
    Parameters
    ----------
    sync_file: str
        path to sync file
    platform_data: dict
        platform data from platform.json
    Returns
    -------
    frame_rate_hz: float
        frame rate in Hz
    """
    labels = ["vsync_2p", "2p_vsync"]  # older versions of sync may 2p_vsync label
    imaging_groups = len(
        platform_data["imaging_plane_groups"]
    )  # Number of imaging plane groups for frequency calculation
    frame_rate_hz = None
    for i in labels:
        sync_data = Sync(sync_file)
        try:
            rising_edges = sync_data.get_rising_edges(i, units="seconds")
            image_freq = 1 / (np.mean(np.diff(rising_edges)))
            frame_rate_hz = image_freq / imaging_groups

        except ValueError:
            pass
    sync_data.close()
    if not frame_rate_hz:
        raise ValueError(f"Frame rate no acquired, line labels: {sync_data.line_labels}")
    return frame_rate_hz


def multiplane_motion_correction(datainput: Path, output_dir: Path, debug: bool = False):
    """Process multiplane data for suite2p parameters

    Parameters
    ----------
    datainput: Path
        path to h5 file
    output_dir: Path
        output directory

    Returns
    -------
    h5_file: Path
        path to h5 file
    output_dir: Path
        output directory
    frame_rate_hz: float
        frame rate in Hz
    """
    if datainput.is_file():
        h5_file = datainput
        experiment_id = h5_file.name.split(".")[0]
    else:
        experiment_id = [i for i in datainput.glob("*") if "ophys_experiment" in str(i)][
            0
        ].name.split("_")[-1]
        h5_file = [i for i in datainput.glob("*/*") if f"{experiment_id}.h5" in str(i)][0]
    session_dir = h5_file.parent.parent
    platform_json = next(session_dir.glob("*platform.json"))
    # this file is required for paired plane registration but not for single plane
    # in the future, we should make this file accessible to the pipeline through channel connections
    # instead of needing to copy it from here
    file_splitting_json = next(session_dir.glob("MESOSCOPE_FILE_*"))
    with open(platform_json, "r") as j:
        platform_data = json.load(j)
    sync_file = [i for i in session_dir.glob(platform_data["sync_file"])]
    output_dir = make_output_directory(output_dir, experiment_id)
    # try to get the framerate from the platform file else use sync file
    try:
        frame_rate_hz = platform_data["imaging_plane_groups"][0]["acquisition_framerate_Hz"]
    except KeyError:
        frame_rate_hz = get_frame_rate_from_sync(sync_file, platform_data)
    if debug:
        logging.info(f"Running in debug mode....")
        raw_data = h5py.File(h5_file, "r")
        frames_6min = int(360 * float(frame_rate_hz))
        trimmed_data = raw_data["data"][:frames_6min]
        raw_data.close()
        trimmed_fn = Path("../scratch") / f"{experiment_id}.h5"
        with h5py.File(trimmed_fn, "w") as f:
            f.create_dataset("data", data=trimmed_data)
        h5_file = trimmed_fn
    shutil.copy(h5_file, output_dir)
    shutil.copy(platform_json, output_dir)
    shutil.copy(file_splitting_json, output_dir)
    return h5_file, output_dir, frame_rate_hz


<<<<<<< HEAD
def singleplane_motion_correction(datainput: Path, output_dir: Path, debug: bool = False):
=======
def singleplane_motion_correction(datainput: Path, output_dir: Path, debug = False):
>>>>>>> 94adf4e9
    """Process single plane data for suite2p parameters

    Parameters
    ----------
    datainput: Path
        path to h5 file
    output_dir: Path
        output directory
    debug: bool

    Returns
    -------
    h5_file: Path
        path to h5 file
    output_dir: Path
        output directory
    frame_rate_hz: float
        frame rate in Hz
    """
    if datainput.is_file():
        h5_file = datainput
    else:
        h5_file = next(datainput.glob("*/*/*.h5"))

    session_fp = h5_file.parent / "session.json"
    with open(session_fp, "r") as j:
        session_data = json.load(j)
    frame_rate_hz = session_data["data_streams"][0]["ophys_fovs"][0]["frame_rate"]
    experiment_id = "bergamo"
    output_dir = make_output_directory(output_dir, experiment_id)
    good_epochs = ["spont", "pair_neuron6_and_7_10xmult", "pair_neuron6_and_7"]
    output_h5_file = Path(output_dir) / "bergamo.h5"
    if debug:
    with h5py.File(h5_file, "r") as f:
        epochs = f["epoch_slice_location"][()]
        epochs = json.loads(epochs[0])
        epochs = {k: v[0] for k, v in epochs.items() if k in good_epochs}
        epochs = {k: v for k, v in sorted(epochs.items(), key=lambda item: item[1])}
        image_shape = f["data"].shape
        xdim = image_shape[1]
        ydim = image_shape[2]
        last_key = list(epochs.keys())[-1]
        frame_no = 0
        with h5py.File(output_h5_file, "w") as output_file:
            output_file.create_dataset(
                "data", (0, xdim, ydim), chunks=True, maxshape=(None, xdim, ydim)
            )
        for k in epochs.keys():
            start_index = epochs[k][0]
            end_index = epochs[k][1]
            if debug:
                end_index = min(end_index, 3000)
            slice_add = end_index - start_index
            print(start_index, end_index)
            with h5py.File(output_h5_file, "a") as output_file:
                output_file["data"].resize(frame_no + slice_add, axis=0)
                output_file["data"][frame_no:slice_add] = f["data"][start_index:end_index]
                frame_no += slice_add
            if debug:
                break

    assert image_shape[0] == end_index
    return output_h5_file, output_dir, frame_rate_hz


if __name__ == "__main__":  # pragma: nocover
    # Set the log level and name the logger
    logger = logging.getLogger("Suite2P motion correction")
    logger.setLevel(logging.INFO)

    # Create an ArgumentParser object
    parser = argparse.ArgumentParser(description="Suite2P motion correction")

    parser.add_argument(
        "-i",
        "--input-searchpath",
        type=str,
        help="File or directory where h5 file is stored",
        default="../data/",
    )
    parser.add_argument(
        "-o", "--output-dir", type=str, help="Output directory", default="../results/"
    )

    parser.add_argument("-d", "--debug", action="store_true", help="Run with only first 500 frames")

    parser.add_argument(
        "--tmp_dir",
        type=str,
        default="/scratch",
        help="Directory into which to write temporary files "
        "produced by Suite2P (default: /scratch)",
    )

    parser.add_argument(
        "--force_refImg",
        action="store_true",
        default=True,
        help="Force the use of an external reference image (default: True)",
    )

    parser.add_argument(
        "--outlier_detrend_window",
        type=float,
        default=3.0,
        help="for outlier rejection in the xoff/yoff outputs "
        "of suite2p, the offsets are first de-trended "
        "with a median filter of this duration [seconds]. "
        "This value is ~30 or 90 samples in size for 11 and 31"
        "Hz sampling rates respectively.",
    )

    parser.add_argument(
        "--outlier_maxregshift",
        type=float,
        default=0.05,
        help="units [fraction FOV dim]. After median-filter "
        "detrending, outliers more than this value are "
        "clipped to this value in x and y offset, independently."
        "This is similar to Suite2P's internal maxregshift, but"
        "allows for low-frequency drift. Default value of 0.05 "
        "is typically clipping outliers to 512 * 0.05 = 25 "
        "pixels above or below the median trend.",
    )

    parser.add_argument(
        "--clip_negative",
        action="store_true",
        default=False,
        help="Whether or not to clip negative pixel "
        "values in output. Because the pixel values "
        "in the raw  movies are set by the current "
        "coming off a photomultiplier tube, there can "
        "be pixels with negative values (current has a "
        "sign), possibly due to noise in the rig. "
        "Some segmentation algorithms cannot handle "
        "negative values in the movie, so we have this "
        "option to artificially set those pixels to zero.",
    )

    parser.add_argument(
        "--max_reference_iterations",
        type=int,
        default=8,
        help="Maximum number of iterations for creating " "a reference image (default: 8)",
    )

    parser.add_argument(
        "--auto_remove_empty_frames",
        action="store_true",
        default=True,
        help="Automatically detect empty noise frames at the start and "
        "end of the movie. Overrides values set in "
        "trim_frames_start and trim_frames_end. Some movies "
        "arrive with otherwise quality data but contain a set of "
        "frames that are empty and contain pure noise. When "
        "processed, these frames tend to receive "
        "large random shifts that throw off motion border "
        "calculation. Turning on this setting automatically "
        "detects these frames before processing and removes them "
        "from reference image creation,  automated smoothing "
        "parameter searches, and finally the motion border "
        "calculation. The frames are still written however any "
        "shift estimated is removed and their shift is set to 0 "
        "to avoid large motion borders.",
    )

    parser.add_argument(
        "--trim_frames_start",
        type=int,
        default=0,
        help="Number of frames to remove from the start of the movie "
        "if known. Removes frames from motion border calculation "
        "and resets the frame shifts found. Frames are still "
        "written to motion correction. Raises an error if "
        "auto_remove_empty_frames is set and "
        "trim_frames_start > 0",
    )

    parser.add_argument(
        "--trim_frames_end",
        type=int,
        default=0,
        help="Number of frames to remove from the end of the movie "
        "if known. Removes frames from motion border calculation "
        "and resets the frame shifts found. Frames are still "
        "written to motion correction. Raises an error if "
        "auto_remove_empty_frames is set and "
        "trim_frames_start > 0",
    )

    parser.add_argument(
        "--do_optimize_motion_params",
        action="store_true",
        default=False,
        help="Do a search for best parameters of smooth_sigma and "
        "smooth_sigma_time. Adds significant runtime cost to "
        "motion correction and should only be run once per "
        "experiment with the resulting parameters being stored "
        "for later use.",
    )

    parser.add_argument(
        "--use_ave_image_as_reference",
        action="store_true",
        default=False,
        help="Only available if `do_optimize_motion_params` is set. "
        "After the a best set of smoothing parameters is found, "
        "use the resulting average image as the reference for the "
        "full registration. This can be used as two step "
        "registration by setting by setting "
        "smooth_sigma_min=smooth_sigma_max and "
        "smooth_sigma_time_min=smooth_sigma_time_max and "
        "steps=1.",
    )

    # Parse command-line arguments
    args = parser.parse_args()
    # General settings
    datainput = Path(args.input_searchpath)
    output_dir = Path(args.output_dir)
    data_dir = Path("../data")
    data_description = next(data_dir.glob("*/data_description.json"))
    with open(data_description, "r") as j:
        data_description = json.load(j)
    if data_description["platform"].get("abbreviation", None) == "single-plane-ophys":
        h5_file, output_dir, frame_rate_hz = singleplane_motion_correction(datainput, output_dir)
    else:
        h5_file, output_dir, frame_rate_hz = multiplane_motion_correction(datainput, output_dir)

    # We convert to dictionary
    args = vars(args)
    h5_file = str(h5_file)

    # We construct the paths to the outputs
    args["movie_frame_rate_hz"] = frame_rate_hz
    for key, default in (
        ("motion_corrected_output", "_registered.h5"),
        ("motion_diagnostics_output", "_motion_transform.csv"),
        ("max_projection_output", "_maximum_projection.png"),
        ("avg_projection_output", "_average_projection.png"),
        ("registration_summary_output", "_registration_summary.png"),
        ("motion_correction_preview_output", "_motion_preview.webm"),
        ("output_json", "_motion_correction_output.json"),
    ):
        args[key] = os.path.join(
            output_dir, os.path.splitext(os.path.basename(h5_file))[0] + default
        )

    # These are hardcoded parameters of the wrapper. Those are tracked but
    # not exposed.

    # Lower quantile threshold for avg projection histogram adjustment of movie (default: 0.1)
    args["movie_lower_quantile"] = 0.1
    # Upper quantile threshold for avg projection histogram adjustment of movie (default: 0.999)
    args["movie_upper_quantile"] = 0.999
    # Before creating the webm, the movies will be averaged into bins of this many seconds.
    args["preview_frame_bin_seconds"] = 2.0
    # The preview movie will playback at this factor times real-time.
    args["preview_playback_factor"] = 10.0

    # Number of batches to load from the movie for smoothing parameter testing.
    # Batches are evenly spaced throughout the movie.
    args["n_batches"] = 20
    # Minimum value of the parameter search for smooth_sigma.
    args["smooth_sigma_min"] = 0.65
    # Maximum value of the parameter search for smooth_sigma.
    args["smooth_sigma_max"] = 2.15
    # Number of steps to grid between smooth_sigma and smooth_sigma_max.
    args["smooth_sigma_steps"] = 4
    # Minimum value of the parameter search for smooth_sigma_time.
    args["smooth_sigma_time_min"] = 0
    # Maximum value of the parameter search for smooth_sigma_time.
    args["smooth_sigma_time_max"] = 6
    # Number of steps to grid between smooth_sigma and smooth_sigma_time_max.
    # Large values will add significant time motion correction
    args["smooth_sigma_time_steps"] = 7

    # This is part of a complex scheme to pass an image that is a bit too
    # complicated. Will remove when tested.
    args["refImg"] = []

    # Set suite2p args.
    suite2p_args = suite2p.default_ops()

    # Here we overwrite the parameters for suite2p that will not change in our
    # processing pipeline. These are parameters that are not exposed to
    # minimize code length. Those are not set to default.
    suite2p_args["h5py"] = h5_file
    suite2p_args["roidetect"] = False
    suite2p_args["do_registration"] = 1
    suite2p_args["data_path"] = []  # TODO: remove this if not needed by suite2p
    suite2p_args["reg_tif"] = False  # We save our own outputs here
    suite2p_args[
        "nimg_init"
    ] = 500  # Nb of images to compute reference. This value is a bit high. Suite2p has it at 300 normally
    suite2p_args[
        "maxregshift"
    ] = 0.2  # Max allowed registration shift as a fraction of frame max(width and height)

    # These parameters are at the same value as suite2p default. This is just here
    # to make it clear we need those parameters to be at the same value as
    # suite2p default but those lines could be deleted.
    suite2p_args[
        "maxregshiftNR"
    ] = 5.0  # Maximum shift allowed in pixels for a block in rigid registration.
    suite2p_args["batch_size"] = 500  # Number of frames to process at once
    suite2p_args["h5py_key"] = "data"  # h5 path in the file.
    suite2p_args[
        "smooth_sigma"
    ] = 1.15  # Standard deviation in pixels of the gaussian used to smooth the phase correlation.
    suite2p_args[
        "smooth_sigma_time"
    ] = 0.0  # "Standard deviation in time frames of the gaussian used to smooth the data before phase correlation is computed
    suite2p_args["nonrigid"] = True
    suite2p_args["block_size"] = [128, 128]  # Block dimensions in y, x in pixels.
    suite2p_args[
        "snr_thresh"
    ] = 1.2  # If a block is below the above snr threshold. Apply smoothing to the block.

    # This is to overwrite image reference creation.
    suite2p_args["refImg"] = args["refImg"]
    suite2p_args["force_refImg"] = args["force_refImg"]

    # if data is in a S3 bucket, copy it to /scratch for faster access
    if is_S3(suite2p_args["h5py"]):
        dst = "/scratch/" + Path(suite2p_args["h5py"]).name
        logger.info(f"copying {suite2p_args['h5py']} from S3 bucket to {dst}")
        shutil.copy(suite2p_args["h5py"], dst)
        suite2p_args["h5py"] = dst

    check_and_warn_on_datatype(
        h5py_name=suite2p_args["h5py"],
        h5py_key=suite2p_args["h5py_key"],
        logger=logger.warning,
    )

    if args["auto_remove_empty_frames"]:
        logger.info("Attempting to find empty frames at the start and end of the movie.")
        lowside, highside = find_movie_start_end_empty_frames(
            h5py_name=suite2p_args["h5py"],
            h5py_key=suite2p_args["h5py_key"],
            logger=logger.warning,
        )
        args["trim_frames_start"] = lowside
        args["trim_frames_end"] = highside
        logger.info(f"Found ({lowside}, {highside}) at the start/end of the movie.")

    if suite2p_args["force_refImg"] and len(suite2p_args["refImg"]) == 0:
        # Use our own version of compute_reference to create the initial
        # reference image used by suite2p.
        logger.info(f'Loading {suite2p_args["nimg_init"]} frames ' "for reference image creation.")
        initial_frames = load_initial_frames(
            file_path=suite2p_args["h5py"],
            h5py_key=suite2p_args["h5py_key"],
            n_frames=suite2p_args["nimg_init"],
            trim_frames_start=args["trim_frames_start"],
            trim_frames_end=args["trim_frames_end"],
        )

        if args["do_optimize_motion_params"]:
            logger.info("Attempting to optimize registration parameters Using:")
            logger.info(
                "\tsmooth_sigma range: "
                f'{args["smooth_sigma_min"]} - '
                f'{args["smooth_sigma_max"]}, '
                f'steps: {args["smooth_sigma_steps"]}'
            )
            logger.info(
                "\tsmooth_sigma_time range: "
                f'{args["smooth_sigma_time_min"]} - '
                f'{args["smooth_sigma_time_max"]}, '
                f'steps: {args["smooth_sigma_time_steps"]}'
            )

            # Create linear spaced arrays for the range of smooth
            # parameters to try.
            smooth_sigmas = np.linspace(
                args["smooth_sigma_min"],
                args["smooth_sigma_max"],
                args["smooth_sigma_steps"],
            )
            smooth_sigma_times = np.linspace(
                args["smooth_sigma_time_min"],
                args["smooth_sigma_time_max"],
                args["smooth_sigma_time_steps"],
            )

            optimize_result = optimize_motion_parameters(
                initial_frames=initial_frames,
                smooth_sigmas=smooth_sigmas,
                smooth_sigma_times=smooth_sigma_times,
                suite2p_args=suite2p_args,
                trim_frames_start=args["trim_frames_start"],
                trim_frames_end=args["trim_frames_end"],
                n_batches=args["n_batches"],
                logger=logger.info,
            )
            if args["use_ave_image_as_reference"]:
                suite2p_args["refImg"] = optimize_result["ave_image"]
            else:
                suite2p_args["refImg"] = optimize_result["ref_image"]
            suite2p_args["smooth_sigma"] = optimize_result["smooth_sigma"]
            suite2p_args["smooth_sigma_time"] = optimize_result["smooth_sigma_time"]
        else:
            # Create the initial reference image and store it in the
            # suite2p_args dictionary. 8 iterations is the current default
            # in suite2p.
            tic = -time()
            logger.info("Creating custom reference image...")
            suite2p_args["refImg"] = compute_reference(
                input_frames=initial_frames,
                niter=args["max_reference_iterations"],
                maxregshift=suite2p_args["maxregshift"],
                smooth_sigma=suite2p_args["smooth_sigma"],
                smooth_sigma_time=suite2p_args["smooth_sigma_time"],
            )
            tic += time()
            logger.info(f"took {tic}s")

    # register with Suite2P
    logger.info(f"attempting to motion correct {suite2p_args['h5py']}")
    # make a tempdir for Suite2P's output
    tmp_dir = tempfile.TemporaryDirectory(dir=args["tmp_dir"])
    tdir = tmp_dir.name
    suite2p_args["save_path0"] = tdir
    logger.info(f"Running Suite2P with output going to {tdir}")

    # Make a copy of the args to remove the NumpyArray, refImg, as
    # numpy.ndarray can't be serialized with json. Converting to list
    # and writing to the logger causes the output to be unreadable.
    copy_of_args = copy.deepcopy(suite2p_args)
    copy_of_args.pop("refImg")

    msg = f"running Suite2P v{suite2p.version} with args\n"
    msg += f"{json.dumps(copy_of_args, indent=2, sort_keys=True)}\n"
    logger.info(msg)

    # If we are using a external reference image (including our own
    # produced by compute_referece) communicate this in the log.
    if suite2p_args["force_refImg"]:
        logger.info(f"\tUsing custom reference image: {suite2p_args['refImg']}")

    suite2p_args["h5py"] = [suite2p_args["h5py"]]
    suite2p.run_s2p(suite2p_args)
    suite2p_args["h5py"] = suite2p_args["h5py"][0]

    bin_path = list(Path(tdir).rglob("data.bin"))[0]
    ops_path = list(Path(tdir).rglob("ops.npy"))[0]
    # Suite2P ops file contains at least the following keys:
    # ["Lx", "Ly", "nframes", "xrange", "yrange", "xoff", "yoff",
    #  "corrXY", "meanImg"]
    ops = np.load(ops_path, allow_pickle=True).item()

    # identify and clip offset outliers
    detrend_size = int(frame_rate_hz * args["outlier_detrend_window"])
    xlimit = int(ops["Lx"] * args["outlier_maxregshift"])
    ylimit = int(ops["Ly"] * args["outlier_maxregshift"])
    logger.info(
        "checking whether to clip where median-filtered "
        "offsets exceed (x,y) limits of "
        f"({xlimit},{ylimit}) [pixels]"
    )
    delta_x, x_clipped = identify_and_clip_outliers(np.array(ops["xoff"]), detrend_size, xlimit)
    delta_y, y_clipped = identify_and_clip_outliers(np.array(ops["yoff"]), detrend_size, ylimit)
    clipped_indices = list(set(x_clipped).union(set(y_clipped)))
    logger.info(f"{len(x_clipped)} frames clipped in x")
    logger.info(f"{len(y_clipped)} frames clipped in y")
    logger.info(f"{len(clipped_indices)} frames will be adjusted for clipping")

    # accumulate data from Suite2P's binary file
    data = suite2p.io.BinaryFile(ops["Ly"], ops["Lx"], bin_path).data

    if args["clip_negative"]:
        data[data < 0] = 0
        data = np.uint16(data)

    # anywhere we've clipped the offset, translate the frame
    # using Suite2P's shift_frame by the difference resulting
    # from clipping, for example, if Suite2P moved a frame
    # by 100 pixels, and we have clipped that to 30, this will
    # move it -70 pixels
    if not suite2p_args["nonrigid"]:
        # If using non-rigid, we can't modify the output frames and have
        # the shifts make sense. Hence we don't calculate which shifts
        # to clip given that the shift will no longer make sense.
        for frame_index in clipped_indices:
            dx = delta_x[frame_index] - ops["xoff"][frame_index]
            dy = delta_y[frame_index] - ops["yoff"][frame_index]
            data[frame_index] = suite2p.registration.rigid.shift_frame(data[frame_index], dy, dx)

    # If we found frames that are empty at the end and beginning of the
    # movie, we reset their motion shift and set their shifts to 0.
    reset_frame_shift(
        data,
        delta_y,
        delta_x,
        args["trim_frames_start"],
        args["trim_frames_end"],
    )
    # Create a boolean lookup of frames we reset as they were found
    # to be empty.
    is_valid = np.ones(len(data), dtype="bool")
    is_valid[: args["trim_frames_start"]] = False
    is_valid[len(data) - args["trim_frames_end"] :] = False

    # write the hdf5
    with h5py.File(args["motion_corrected_output"], "w") as f:
        f.create_dataset("data", data=data, chunks=(1, *data.shape[1:]))
        # Sort the reference image used to register. If we do not used
        # our custom reference image creation code, this dataset will
        # be empty.
        f.create_dataset("ref_image", data=suite2p_args["refImg"])
        # Write a copy of the configuration output of this dataset into the
        # HDF5 file.
        args_copy = copy.deepcopy(args)
        suite_args_copy = copy.deepcopy(suite2p_args)
        # We have to pop the ref image out as numpy arrays can't be
        # serialized into json. The reference image is instead stored in
        # the 'ref_image' dataset.
        suite_args_copy.pop("refImg")
        args_copy.pop("refImg")
        args_copy["suite2p_args"] = suite_args_copy
        f.create_dataset(name="metadata", data=json.dumps(args_copy).encode("utf-8"))
        # save Suite2p registration metrics
        f.create_group("reg_metrics")
        f.create_dataset("reg_metrics/regDX", data=ops["regDX"])
        f.create_dataset("reg_metrics/regPC", data=ops["regPC"])
        f.create_dataset("reg_metrics/tPC", data=ops["tPC"])
    logger.info(f"saved Suite2P output to {args['motion_corrected_output']}")
    # make projections
    mx_proj = projection_process(data, projection="max")
    av_proj = projection_process(data, projection="avg")
    write_output_metadata(args_copy, suite2p_args["h5py"], args["motion_corrected_output"])
    # TODO: normalize here, if desired
    # save projections
    for im, dst_path in zip(
        [mx_proj, av_proj],
        [
            args["max_projection_output"],
            args["avg_projection_output"],
        ],
    ):
        with Image.fromarray(im) as pilim:
            pilim.save(dst_path)
        logger.info(f"wrote {dst_path}")

    # Save motion offset data to a csv file
    # TODO: This *.csv file is being created to maintain compatibility
    # with current ophys processing pipeline. In the future this output
    # should be removed and a better data storage format used.
    # 01/25/2021 - NJM
    if suite2p_args["nonrigid"]:
        # Convert data to string for storage in the CSV output.
        nonrigid_x = [
            np.array2string(
                arr,
                separator=",",
                suppress_small=True,
                max_line_width=4096,
            )
            for arr in ops["xoff1"]
        ]
        nonrigid_y = [
            np.array2string(
                arr,
                separator=",",
                suppress_small=True,
                max_line_width=4096,
            )
            for arr in ops["yoff1"]
        ]
        nonrigid_corr = [
            np.array2string(
                arr,
                separator=",",
                suppress_small=True,
                max_line_width=4096,
            )
            for arr in ops["corrXY1"]
        ]
        motion_offset_df = pd.DataFrame(
            {
                "framenumber": list(range(ops["nframes"])),
                "x": ops["xoff"],
                "y": ops["yoff"],
                "x_pre_clip": ops["xoff"],
                "y_pre_clip": ops["yoff"],
                "correlation": ops["corrXY"],
                "is_valid": is_valid,
                "nonrigid_x": nonrigid_x,
                "nonrigid_y": nonrigid_y,
                "nonrigid_corr": nonrigid_corr,
            }
        )
    else:
        motion_offset_df = pd.DataFrame(
            {
                "framenumber": list(range(ops["nframes"])),
                "x": delta_x,
                "y": delta_y,
                "x_pre_clip": ops["xoff"],
                "y_pre_clip": ops["yoff"],
                "correlation": ops["corrXY"],
                "is_valid": is_valid,
            }
        )
    motion_offset_df.to_csv(path_or_buf=args["motion_diagnostics_output"], index=False)
    logger.info(
        f"Writing the LIMS expected 'OphysMotionXyOffsetData' "
        f"csv file to: {args['motion_diagnostics_output']}"
    )

    if len(clipped_indices) != 0 and not suite2p_args["nonrigid"]:
        logger.warning(
            "some offsets have been clipped and the values "
            "for 'correlation' in "
            "{args['motion_diagnostics_output']} "
            "where (x_clipped OR y_clipped) = True are not valid"
        )

    # create and write the summary png
    motion_offset_df = pd.read_csv(args["motion_diagnostics_output"])
    png_out_path = make_png(
        Path(args["max_projection_output"]),
        Path(args["avg_projection_output"]),
        motion_offset_df,
        Path(args["registration_summary_output"]),
    )
    logger.info(f"wrote {png_out_path}")

    # create and write the nonrigid summary png
    if "nonrigid_x" in motion_offset_df.keys():
        p = Path(args["registration_summary_output"])
        nonrigid_png_out_path = make_nonrigid_png(
            Path(args["motion_corrected_output"]),
            Path(args["avg_projection_output"]),
            motion_offset_df,
            p.parent.joinpath(p.stem + "_nonrigid" + p.suffix),
        )
        logger.info(f"wrote {nonrigid_png_out_path}")

    # downsample and normalize the input movies
    ds_partial = partial(
        downsample_normalize,
        frame_rate=args["movie_frame_rate_hz"],
        bin_size=args["preview_frame_bin_seconds"],
        lower_quantile=args["movie_lower_quantile"],
        upper_quantile=args["movie_upper_quantile"],
    )
    processed_vids = [
        ds_partial(i)
        for i in [
            Path(h5_file),
            Path(args["motion_corrected_output"]),
        ]
    ]
    logger.info("finished downsampling motion corrected and non-motion corrected movies")

    # tile into 1 movie, raw on left, motion corrected on right
    try:
        tiled_vids = np.block(processed_vids)

        # make into a viewable artifact
        playback_fps = args["preview_playback_factor"] / args["preview_frame_bin_seconds"]
        encode_video(tiled_vids, args["motion_correction_preview_output"], playback_fps)
        logger.info("wrote " f"{args['motion_correction_preview_output']}")
    except:
        logger.info("Could not write motion correction preview")
    # compute crispness of mean image using raw and registered movie
    with (
        h5py.File(h5_file) as f_raw,
        h5py.File(args["motion_corrected_output"], "r+") as f,
    ):
        mov_raw = f_raw["data"]
        mov = f["data"]
        crispness = [
            np.sqrt(np.sum(np.array(np.gradient(np.mean(m, 0))) ** 2)) for m in (mov_raw, mov)
        ]
        logger.info("computed crispness of mean image before and after registration")

        # compute residual optical flow using Farneback method
        regPC = f["reg_metrics/regPC"]
        flows = np.zeros(regPC.shape[1:] + (2,), np.float32)
        for i in range(len(flows)):
            pclow, pchigh = regPC[:, i]
            flows[i] = cv2.calcOpticalFlowFarneback(
                pclow,
                pchigh,
                None,
                pyr_scale=0.5,
                levels=3,
                winsize=100,
                iterations=15,
                poly_n=5,
                poly_sigma=1.2 / 5,
                flags=0,
            )
        flows_norm = np.sqrt(np.sum(flows**2, -1))
        farnebackDX = np.transpose([flows_norm.mean((1, 2)), flows_norm.max((1, 2))])
        f.create_dataset("reg_metrics/crispness", data=crispness)
        f.create_dataset("reg_metrics/farnebackROF", data=flows)
        f.create_dataset("reg_metrics/farnebackDX", data=farnebackDX)
        logger.info("computed residual optical flow of top PCs using Farneback method")
        logger.info(
            "appended additional registration metrics to" f"{args['motion_corrected_output']}"
        )

        # create image of PC_low, PC_high, and the residual optical flow between them
        for iPC in set(
            (
                np.argmax(f["reg_metrics/regDX"][:, -1]),
                np.argmax(farnebackDX[:, -1]),
            )
        ):
            p = Path(args["registration_summary_output"])
            flow_png(
                Path(args["motion_corrected_output"]),
                str(p.parent / p.stem),
                iPC,
            )
            logger.info(f"created images of PC_low, PC_high, and PC_rof for PC {iPC}")

    # Clean up temporary directory
    tmp_dir.cleanup()<|MERGE_RESOLUTION|>--- conflicted
+++ resolved
@@ -1188,11 +1188,7 @@
     return h5_file, output_dir, frame_rate_hz
 
 
-<<<<<<< HEAD
 def singleplane_motion_correction(datainput: Path, output_dir: Path, debug: bool = False):
-=======
-def singleplane_motion_correction(datainput: Path, output_dir: Path, debug = False):
->>>>>>> 94adf4e9
     """Process single plane data for suite2p parameters
 
     Parameters
