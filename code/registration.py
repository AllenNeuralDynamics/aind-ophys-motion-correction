--- conflicted
+++ resolved
@@ -14,13 +14,7 @@
 from multiprocessing import Pool
 from pathlib import Path
 from time import time
-<<<<<<< HEAD
 from typing import Callable, Optional, Tuple, Union
-git 
-=======
-from typing import Callable, List, Optional, Tuple, Union
-
->>>>>>> 901b71c5
 import cv2
 import h5py
 import matplotlib as mpl
