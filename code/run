--- conflicted
+++ resolved
@@ -1,12 +1,4 @@
 #!/usr/bin/env bash
 set -ex
 
-<<<<<<< HEAD
-python registration.py "$@"
-=======
-# This is the master script for the capsule. When you click "Reproducible Run", the code in this file will execute.
-python -m registration_utils  # auto-generate input.json, here for plane 70
-
-# python registration_utils.py -p 70  # auto-generate input.json, here for plane 70
-time python registration.py --input_json /data/input.json # run registration
->>>>>>> aab663dc
+python registration.py "$@"