#!/usr/bin/env bash
set -ex

ls ../data
<<<<<<< HEAD
python registration.py "$@" --debug
=======
python registration.py "$@"
>>>>>>> dda2e1cb
<|MERGE_RESOLUTION|>--- conflicted
+++ resolved
@@ -2,8 +2,4 @@
 set -ex
 
 ls ../data
-<<<<<<< HEAD
-python registration.py "$@" --debug
-=======
-python registration.py "$@"
->>>>>>> dda2e1cb
+python registration.py "$@"